--- conflicted
+++ resolved
@@ -19,13 +19,8 @@
     anim = animation.FuncAnimation(fig, animate, frames=episode_length, interval=80, repeat=False)
 
     # Save as GIF
-<<<<<<< HEAD
     gif_path = f"block_moving_epoch.gif"
     anim.save(gif_path, writer='pillow')
-=======
-    gif_path = "/tmp/block_moving_epoch.gif"
-    anim.save(gif_path, writer="pillow")
->>>>>>> a9fbc2c2
     plt.close()
 
     wandb.log({f"{prefix_gif}": wandb.Video(gif_path, format="gif")})
