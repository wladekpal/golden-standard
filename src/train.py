import tyro
from config import Config
from envs import create_env
import functools
import os
import wandb
import dataclasses
import copy

from rb import TrajectoryUniformSamplingQueue, jit_wrap, flatten_batch

import jax
import jax.numpy as jnp
from jax import random

from impls.agents import create_agent
from envs.block_moving_env import BoxPushingEnv, wrap_for_eval, wrap_for_training, TimeStep, remove_targets
from config import ROOT_DIR
from impls.utils.checkpoints import save_agent
from utils import log_gif, sample_actions_critic


@functools.partial(jax.jit, static_argnums=(2, 3, 4, 5, 6))
def collect_data(agent, key, env, num_envs, episode_length, use_targets=False, critic_temp=None):
    def step_fn(carry, step_num):
        state, info, key = carry
        key, sample_key = jax.random.split(key)

        # Use jax.lax.cond instead of if statement to handle traced arrays
        state_agent = jax.lax.cond(
            use_targets,
            lambda: state.replace(),
            lambda: state.replace(grid=remove_targets(state.grid), goal=remove_targets(state.goal)),
        )

        if critic_temp is None:
            actions = agent.sample_actions(
                state_agent.grid.reshape(num_envs, -1), state_agent.goal.reshape(num_envs, -1), seed=sample_key
            )
        else:
            actions = sample_actions_critic(
                agent,
                state_agent.grid.reshape(num_envs, -1),
                state_agent.goal.reshape(num_envs, -1),
                seed=sample_key,
                temperature=critic_temp,
            )

        new_state, reward, done, info = env.step(state, actions)
        timestep = TimeStep(
            key=state.key,
            grid=state.grid,
            agent_pos=state.agent_pos,
            agent_has_box=state.agent_has_box,
            steps=state.steps,
            number_of_boxes=state.number_of_boxes,
            action=actions,
            goal=state.goal,
            reward=reward,
            success=new_state.success,
            done=done,
            truncated=info["truncated"],
            extras=state.extras,
        )
        return (new_state, info, key), timestep

    keys = jax.random.split(key, num_envs)
    state, info = env.reset(keys)
    (timestep, info, key), timesteps_all = jax.lax.scan(step_fn, (state, info, key), (), length=episode_length)
    return timestep, info, timesteps_all


@jax.jit
def extract_at_indices(data, indices):
    return jax.tree_util.tree_map(lambda x: x[jnp.arange(x.shape[0]), indices], data)


@functools.partial(jax.jit)
def get_single_pair_from_every_env(state, next_state, future_state, goal_index, key):
    """Sample two random indices and concatenate the results."""

    def single_batch_fn(key):
        random_indices = jax.random.randint(key, (state.grid.shape[0],), minval=0, maxval=state.grid.shape[1])
        state_single = extract_at_indices(state, random_indices)  # (batch_size, grid_size, grid_size)
        next_state_single = extract_at_indices(next_state, random_indices)  # (batch_size, grid_size, grid_size)
        future_state_single = extract_at_indices(future_state, random_indices)
        goal_index_single = extract_at_indices(goal_index, random_indices)
        return state_single, state_single.action, next_state_single, future_state_single, goal_index_single

    return single_batch_fn(key)


def create_batch(
    timesteps,
    key,
    gamma,
    use_targets,
    use_future_and_random_goals,
    jitted_flatten_batch,
    use_discounted_mc_rewards=False,
):
    batch_key, sampling_key = jax.random.split(key, 2)
    batch_keys = jax.random.split(batch_key, timesteps.grid.shape[0])
    state, next_state, future_state, goal_index = jitted_flatten_batch(
        gamma, use_discounted_mc_rewards, timesteps, batch_keys
    )

    state, actions, next_state, future_state, goal_index = get_single_pair_from_every_env(
        state,
        next_state,
        future_state,
        goal_index,
        sampling_key,
    )
    if not use_targets:
        state = state.replace(grid=remove_targets(state.grid), goal=remove_targets(state.goal))
        next_state = next_state.replace(grid=remove_targets(next_state.grid))
        future_state = future_state.replace(grid=remove_targets(future_state.grid))

    if use_future_and_random_goals:
        value_goals = jnp.concatenate(
            [
                jnp.roll(state.grid, shift=1, axis=(0))[: state.grid.shape[0] // 2],
                future_state.grid[state.grid.shape[0] // 2 :],
            ],
            axis=0,
        )
        actor_goals = jnp.concatenate(
            [
                jnp.roll(state.grid, shift=1, axis=(0))[: state.grid.shape[0] // 2],
                future_state.grid[state.grid.shape[0] // 2 :],
            ],
            axis=0,
        )
    else:
        value_goals = future_state.grid
        actor_goals = future_state.grid

    # TODO: this should be use only with dense reward/relabeling
    reward = jax.vmap(BoxPushingEnv.get_reward)(state.grid, next_state.grid, value_goals)

    # Create valid batch
    batch = {
        "observations": state.grid.reshape(state.grid.shape[0], -1),
        "next_observations": next_state.grid.reshape(next_state.grid.shape[0], -1),
        "actions": actions.squeeze(),
        "rewards": reward.reshape(reward.shape[0], -1).squeeze(),
        "masks": jnp.ones_like(reward.reshape(reward.shape[0], -1).squeeze()),  # Bootstrap always
        "value_goals": value_goals.reshape(value_goals.shape[0], -1),
        "actor_goals": actor_goals.reshape(actor_goals.shape[0], -1),
    }
    return batch


def evaluate_agent_in_specific_env(agent, key, jitted_create_batch, config, name, create_gif=False, critic_temp=None):
    env_eval = create_env(config.env)
    env_eval = wrap_for_eval(env_eval)  # Note: Wrap for eval is not using any quarter filtering
    env_eval.step = jax.jit(jax.vmap(env_eval.step))
    env_eval.reset = jax.jit(jax.vmap(env_eval.reset))
    prefix = f"eval{name}"
    prefix_gif = f"gif{name}"

    data_key, batch_key = jax.random.split(key, 2)
    # Use collect_data for evaluation rollouts
    _, info, timesteps = collect_data(
        agent,
        data_key,
        env_eval,
        config.exp.num_envs,
        config.env.episode_length,
        use_targets=config.exp.use_targets,
        critic_temp=critic_temp,
    )
    timesteps = jax.tree_util.tree_map(lambda x: x.swapaxes(1, 0), timesteps)  # Returns N_envs x episode_length x ...

    valid_batch = jitted_create_batch(timesteps, batch_key)

    # Compute losses on example batch
    loss, loss_info = agent.total_loss(valid_batch, None)

    # Compile evaluation info
    # Only consider episodes that are done
    # truncated_mask = timesteps.truncated
    done_or_trunc = timesteps.done | timesteps.truncated  # bool, (N_envs, T)
    # first-occurrence mask: True at the first time (per row) where done_or_trunc is True
    truncated_mask = (jnp.cumsum(done_or_trunc.astype(jnp.int32), axis=1) == 1) & done_or_trunc

    eval_info_tmp = {
        f"{prefix}/mean_reward": timesteps.reward[truncated_mask].mean(),
        f"{prefix}/min_reward": timesteps.reward[truncated_mask].min(),
        f"{prefix}/max_reward": timesteps.reward[truncated_mask].max(),
        f"{prefix}/mean_success": timesteps.success[truncated_mask].mean(),
        f"{prefix}/mean_boxes_on_target": info["boxes_on_target"].mean(),
        f"{prefix}/mean_ep_len": timesteps.steps[truncated_mask].mean(),
        f"{prefix}/total_loss": loss,
    }
    if config.agent.agent_name == "crl" or config.agent.agent_name == "crl_search":
        eval_info_tmp.update(
            {
                f"{prefix}/contrastive_loss": loss_info["critic/contrastive_loss"],
                f"{prefix}/cat_acc": loss_info["critic/categorical_accuracy"],
            }
        )
    elif config.agent.agent_name == "gciql" or config.agent.agent_name == "gciql_search":
        eval_info_tmp.update(
            {
                f"{prefix}/critic_loss": loss_info["critic/critic_loss"],
                f"{prefix}/q_mean": loss_info["critic/q_mean"],
                f"{prefix}/v_mean": loss_info["value/v_mean"],
                f"{prefix}/actor_loss": loss_info["actor/actor_loss"],
            }
        )
    elif config.agent.agent_name == "gcdqn":
        eval_info_tmp.update(
            {
                f"{prefix}/critic_loss": loss_info["critic/critic_loss"],
                f"{prefix}/q_mean": loss_info["critic/q_mean"],
                f"{prefix}/q_min": loss_info["critic/q_min"],
                f"{prefix}/q_max": loss_info["critic/q_max"],
            }
        )
    elif config.agent.agent_name == "clearn_search":
        eval_info_tmp.update(
            {
                f"{prefix}/critic_loss": loss_info["critic/critic_loss"],
                f"{prefix}/q_mean": loss_info["critic/q_mean"],
                f"{prefix}/q_min": loss_info["critic/q_min"],
                f"{prefix}/q_max": loss_info["critic/q_max"],
            }
        )
    else:
        raise ValueError(f"Unknown agent name {config.agent.agent_name}")

    if create_gif:
        log_gif(env_eval, config.env.episode_length, prefix_gif, timesteps)

    return eval_info_tmp, loss_info


def evaluate_agent(agent, key, jitted_create_batch, epoch, config):
    """Evaluate agent by running rollouts using collect_data and computing losses."""

    eval_configs = [config]
    eval_names_suff = [""]

    eval_info = {"epoch": epoch}
    create_gif = epoch > 0 and epoch % config.exp.gif_every == 0

    if config.exp.eval_special:
        special_config = copy.deepcopy(config)
        special_config.env.generator_special = True
        eval_configs.append(special_config)
        eval_names_suff.append("_special")

    if config.exp.eval_different_box_numbers:
        for number_of_boxes in [config.env.number_of_boxes_max]:
            new_config = copy.deepcopy(config)
            new_config.env = dataclasses.replace(
                new_config.env,
                number_of_boxes_min=number_of_boxes,
                number_of_boxes_max=number_of_boxes,
                number_of_moving_boxes_max=number_of_boxes,
            )
            eval_configs.append(new_config)
            eval_names_suff.append("_" + str(number_of_boxes))

    for eval_config, eval_name_suff in zip(eval_configs, eval_names_suff):
        eval_info_tmp, loss_info = evaluate_agent_in_specific_env(
            agent, key, jitted_create_batch, eval_config, eval_name_suff, create_gif=create_gif
        )
        eval_info.update(eval_info_tmp)
        if eval_name_suff == "":
            eval_info.update(loss_info)

        # With critic softmax(Q) actions:
        eval_info_tmp, loss_info = evaluate_agent_in_specific_env(
            agent,
            key,
            jitted_create_batch,
            eval_config,
            eval_name_suff + "soft_q",
            create_gif=create_gif,
            critic_temp=1.0,
        )
        eval_info.update(eval_info_tmp)

    wandb.log(eval_info)


def train(config: Config):
    # Create dirs, init wandb
    wandb_config = copy.deepcopy(config)
    wandb_config.agent = dict(wandb_config.agent)
    wandb.init(
        project=config.exp.project,
        name=config.exp.name,
        config=wandb_config,
        entity=config.exp.entity,
        mode=config.exp.mode,
    )
    if config.exp.save_dir is None:
        run_directory = os.path.join(ROOT_DIR, "runs", config.exp.name)
    else:
        run_directory = os.path.join(config.exp.save_dir, config.exp.name)
    os.makedirs(run_directory, exist_ok=True)

    # Create environment and batch functions
    env = create_env(config.env)
    env = wrap_for_training(config, env)
    key = random.PRNGKey(config.exp.seed)
    env.step = jax.jit(jax.vmap(env.step))
    env.reset = jax.jit(jax.vmap(env.reset))
    jitted_flatten_batch = jax.jit(jax.vmap(flatten_batch, in_axes=(None, None, 0, 0)), static_argnums=(0, 1))
    jitted_create_batch = functools.partial(
        create_batch,
        gamma=config.exp.gamma,
        use_targets=config.exp.use_targets,
        use_future_and_random_goals=config.exp.use_future_and_random_goals,
        jitted_flatten_batch=jitted_flatten_batch,
        use_discounted_mc_rewards=config.agent.use_discounted_mc_rewards,
    )

    # Create replay buffer and agent
    dummy_timestep = env.get_dummy_timestep(key)

    replay_buffer = jit_wrap(
        TrajectoryUniformSamplingQueue(
            max_replay_size=config.exp.max_replay_size,
            dummy_data_sample=dummy_timestep,
            sample_batch_size=config.exp.batch_size,
            num_envs=config.exp.num_envs,
            episode_length=config.env.episode_length,
        )
    )
    buffer_state = jax.jit(replay_buffer.init)(key)

    example_batch = {
        "observations": dummy_timestep.grid.reshape(1, -1),  # Add batch dimension
        "next_observations": dummy_timestep.grid.reshape(1, -1),
        "actions": jnp.ones((1,), dtype=jnp.int8)
        * (env._env.action_space - 1),  # it should be the maximal value of action space
        "rewards": jnp.ones((1,), dtype=jnp.float32),
        "masks": jnp.ones((1,), dtype=jnp.int8),
        "value_goals": dummy_timestep.grid.reshape(1, -1),
        "actor_goals": dummy_timestep.grid.reshape(1, -1),
    }
<<<<<<< HEAD

    agent = create_agent(config.agent, example_batch, 
                         config.exp.seed, 
                         grid_size=config.env.grid_size,
                         )
=======
    agent = create_agent(config.agent, example_batch, config.exp.seed)
>>>>>>> 15727ff9

    @jax.jit
    def update_step(carry, _):
        buffer_state, agent, key = carry
        key, batch_key = jax.random.split(key, 2)
        buffer_state, transitions = replay_buffer.sample(buffer_state)
        batch = jitted_create_batch(transitions, batch_key)
        agent, update_info = agent.update(batch)
        return (buffer_state, agent, key), update_info

    @jax.jit
    def train_interval(buffer_state, agent, key):
        key, data_key, up_key = jax.random.split(key, 3)
        _, _, timesteps = collect_data(
            agent, data_key, env, config.exp.num_envs, config.env.episode_length, use_targets=config.exp.use_targets
        )

        buffer_state = replay_buffer.insert(buffer_state, timesteps)
        (buffer_state, agent, _), _ = jax.lax.scan(
            update_step, (buffer_state, agent, up_key), None, length=config.exp.updates_per_rollout
        )
        return buffer_state, agent, key

    # Main training loop with evaluation
    evaluate_agent(agent, key, jitted_create_batch, 0, config)
    save_agent(agent, config, save_dir=run_directory, epoch=0)

    for epoch in range(config.exp.epochs):
        for _ in range(config.exp.intervals_per_epoch):
            buffer_state, agent, key = train_interval(buffer_state, agent, key)

        evaluate_agent(agent, key, jitted_create_batch, epoch + 1, config)
        save_agent(agent, config, save_dir=run_directory, epoch=epoch + 1)


if __name__ == "__main__":
    args = tyro.cli(Config, config=(tyro.conf.ConsolidateSubcommandArgs,))
    if args.exp.batch_size > args.exp.num_envs:
        raise ValueError("Batch size has to be less than or equal to number of environments")
    train(args)<|MERGE_RESOLUTION|>--- conflicted
+++ resolved
@@ -344,16 +344,11 @@
         "value_goals": dummy_timestep.grid.reshape(1, -1),
         "actor_goals": dummy_timestep.grid.reshape(1, -1),
     }
-<<<<<<< HEAD
 
     agent = create_agent(config.agent, example_batch, 
                          config.exp.seed, 
                          grid_size=config.env.grid_size,
                          )
-=======
-    agent = create_agent(config.agent, example_batch, config.exp.seed)
->>>>>>> 15727ff9
-
     @jax.jit
     def update_step(carry, _):
         buffer_state, agent, key = carry
