from typing import Any

import flax
import jax
import jax.numpy as jnp
import ml_collections
import optax
import distrax
import flax.linen as nn
from impls.utils.encoders import GCEncoder, encoder_modules
from impls.utils.flax_utils import ModuleDict, TrainState, nonpytree_field
from impls.utils.networks import GCActor, GCBilinearValue, GCDiscreteActor, GCDiscreteBilinearCritic, GCMRNValue, GCDiscreteMRNValue, LogParam



class CRLSearchAgent(flax.struct.PyTreeNode):
    """Contrastive RL (CRL) agent.

    This implementation supports both AWR (actor_loss='awr') and DDPG+BC (actor_loss='ddpgbc') for the actor loss.
    CRL with DDPG+BC only fits a Q function, while CRL with AWR fits both Q and V functions to compute advantages.
    """

    rng: Any
    network: Any
    config: Any = nonpytree_field()

    def contrastive_loss(self, batch, grad_params, module_name='critic'):
        """Compute the contrastive value loss for the Q or V function."""
        batch_size = batch['observations'].shape[0]
        actions = batch['actions']

        q, phi, psi = self.network.select(module_name)(
            batch['observations'],
            batch['value_goals'],
            actions=actions,
            info=True,
            params=grad_params,
        )
        if len(phi.shape) == 2:  # Non-ensemble.
            phi = phi[None, ...]
            psi = psi[None, ...]

        # Phi and psi have shape [Ensemble, Batch, Embedding]
        if self.config['energy_fn'] == 'dot':
            logits = jnp.einsum('eik,ejk->ije', phi, psi) / jnp.sqrt(phi.shape[-1])
        elif self.config['energy_fn'] == 'cmd1_mrn':
           
            latent_dim = phi.shape[-1]
            half_dim = latent_dim // 2
            
            phi_asym, phi_sym = phi[..., :half_dim], phi[..., half_dim:]
            psi_asym, psi_sym = psi[..., :half_dim], psi[..., half_dim:]
            
            phi_asym_exp = phi_asym[:, :, None, :]  # [E, B, 1, D/2]
            psi_asym_exp = psi_asym[:, None, :, :]  # [E, 1, B, D/2]
            asym_diff = phi_asym_exp - psi_asym_exp  # [E, B, B, D/2]
            asym_dist = jnp.max(jax.nn.relu(asym_diff), axis=-1)  # [E, B, B]
            
            phi_sym_exp = phi_sym[:, :, None, :]  # [E, B, 1, D/2]
            psi_sym_exp = psi_sym[:, None, :, :]  # [E, 1, B, D/2]
            sym_diff = phi_sym_exp - psi_sym_exp  # [E, B, B, D/2]
            sym_dist = jnp.sum(sym_diff ** 2, axis=-1)  # [E, B, B] 
            
            mrn_distance = asym_dist + sym_dist  # [E, B, B]
            logits = - mrn_distance  # [E, B, B]
            logits = logits.swapaxes(0, 2)  # [B, B, E]
                
        else:
            raise ValueError(f"Unknown energy function: {self.config['energy_fn']}")
        # logits.shape is (B, B, e) with one term for positive pair and (B - 1) terms for negative pairs in each row.

        I = jnp.eye(batch_size)
        contrastive_loss = jax.vmap(
            lambda _logits: optax.sigmoid_binary_cross_entropy(logits=_logits, labels=I),
            in_axes=-1,
            out_axes=-1,
        )(logits)
        contrastive_loss = jnp.mean(contrastive_loss)

        # Compute additional statistics.
        logits = jnp.mean(logits, axis=-1)
        correct = jnp.argmax(logits, axis=1) == jnp.argmax(I, axis=1)
        logits_pos = jnp.sum(logits * I) / jnp.sum(I)
        logits_neg = jnp.sum(logits * (1 - I)) / jnp.sum(1 - I)

        # Update target entropy
        def value_transform(x):
            return jnp.log(jnp.maximum(x, 1e-6))
        
        all_actions = jnp.tile(jnp.arange(6), (batch['observations'].shape[0], 1))  # B x 6
        qs = jax.lax.stop_gradient(
            jax.vmap(self.network.select("critic"), in_axes=(None, None, 1))(batch['observations'], jnp.roll(batch['next_observations'], shift=1, axis=0), all_actions)
        )  # 6 x 2 x B
        if len(qs.shape) == 2:  # Non-ensemble.
            qs = qs[:, None, ...]
        qs = qs.mean(axis=1)  # 6 x B
        qs = qs.transpose(1, 0) # B x 6
        qs = value_transform(qs)

        alpha_temp = self.network.select('alpha_temp')(params=grad_params)
        dist = distrax.Categorical(logits=qs / jnp.maximum(1e-6, alpha_temp))
        entropy = dist.entropy()
        alpha_temp_loss = ((entropy + self.config['target_entropy'])**2).mean()  

        total_loss = contrastive_loss + alpha_temp_loss
        return total_loss, {
            'contrastive_loss': contrastive_loss,
            'q_mean': q.mean(),
            'q_max': q.max(),
            'q_min': q.min(),
            'binary_accuracy': jnp.mean((logits > 0) == I),
            'categorical_accuracy': jnp.mean(correct),
            'logits_pos': logits_pos,
            'logits_neg': logits_neg,
            'logits': logits.mean(),
            'entropy': entropy.mean(),
            'alpha_temp': alpha_temp,
            'entropy_std': dist.entropy().std(),
            'alpha_temp_loss': alpha_temp_loss,
        }

<<<<<<< HEAD
    def actor_loss(self, batch, grad_params, rng=None):
        """Compute the actor loss (AWR or DDPG+BC)."""
        # Maximize log Q if actor_log_q is True (which is default).
        if self.config['actor_log_q']:
            def value_transform(x):
                if self.config.get('value_type') == 'mrn':
                    return -jnp.log(jnp.maximum(x, 1e-6))
                else:
                    return jnp.log(jnp.maximum(x, 1e-6))
                    
        else:
            def value_transform(x):
                if self.config.get('value_type') == 'mrn':
                    return -x
                else:
                    return x
        all_actions = jnp.tile(jnp.arange(6), (batch['observations'].shape[0], 1))  # B x 6
        qs = jax.lax.stop_gradient(jax.vmap(self.network.select('critic'), in_axes=(None, None, 1))(batch['observations'], batch['actor_goals'], all_actions)) # 6 x 2 x B
        qs = qs.min(axis=1) # 6 x B
        qs = value_transform(qs)
        qs = qs.transpose(1, 0) # B x 6

        alpha = self.network.select('alpha')(params=grad_params)
        dist = distrax.Categorical(logits=qs / jnp.maximum(1e-6, alpha))
        probs = dist.probs  # shape (B, 6)

        log_probs = jnp.log(probs + 1e-8)
        entropy = -(probs * log_probs).sum(axis=-1).mean()

        log_probs_rb = dist.log_prob(batch['actions'])
        entropy_rb = -log_probs_rb.mean()

        alpha_loss = ((entropy + self.config['target_entropy']) ** 2).mean()  # Target entropy is a negative constant like -log(6)
        actor_loss = 0
        total_loss = actor_loss + alpha_loss

        actor_info = {
            'total_loss': total_loss,
            'actor_loss': actor_loss,
            'adv': 0,
            'bc_log_prob': log_probs.mean(),
            'alpha_loss': alpha_loss,
            'alpha': alpha,
            'entropy': entropy,
            'entropy_rb_actions': entropy_rb,
        }

        return total_loss, actor_info
=======
>>>>>>> 6b164335

    @jax.jit
    def total_loss(self, batch, grad_params, rng=None):
        """Compute the total loss."""
        info = {}
        rng = rng if rng is not None else self.rng

        critic_loss, critic_info = self.contrastive_loss(batch, grad_params, 'critic')
        for k, v in critic_info.items():
            info[f'critic/{k}'] = v

        loss = critic_loss 
        return loss, info

    @jax.jit
    def update(self, batch):
        """Update the agent and return a new agent with information dictionary."""
        new_rng, rng = jax.random.split(self.rng)

        def loss_fn(grad_params):
            return self.total_loss(batch, grad_params, rng=rng)

        new_network, info = self.network.apply_loss_fn(loss_fn=loss_fn)

        return self.replace(network=new_network, rng=new_rng), info

    @jax.jit
    def sample_actions(
        self,
        observations,
        goals=None,
        seed=None,
        temperature=1.0,
    ):
<<<<<<< HEAD
        """Sample actions from the actor."""
        if self.config['actor_log_q']:
            def value_transform(x):
                if self.config.get('value_type') == 'mrn':
                    return -jnp.log(jnp.maximum(x, 1e-6))
                else:
                    return jnp.log(jnp.maximum(x, 1e-6))
        else:
            def value_transform(x):
                if self.config.get('value_type') == 'mrn':
                    return -x
                else:
                    return x
=======
        """
        Returns integer action indices. Continuous actions are not supported here.
        """
        if not self.config['discrete']:
            raise NotImplementedError("ClearnSearchAgent.sample_actions supports only discrete action spaces.")
        
        def value_transform(x):
            return jnp.log(jnp.maximum(x, 1e-6))
        

>>>>>>> 6b164335
        all_actions = jnp.tile(jnp.arange(6), (observations.shape[0], 1))  # B x 6
        qs = jax.lax.stop_gradient(jax.vmap(self.network.select('critic'), in_axes=(None, None, 1))(observations, goals, all_actions)) # 6 x 2 x B
        qs = qs.mean(axis=1) # 6 x B
        qs = value_transform(qs)
        qs = qs.transpose(1, 0) # B x 6
        
        if self.config['action_sampling'] == 'softmax':
            # Use critic to get Q-values (use first/ensemble as appropriate). Prefer the minimum head for conservative action,
            # or average — here we average the two heads and pick argmax.

            # Softmax actions
            alpha_temp = jax.lax.stop_gradient(self.network.select('alpha_temp')())
            dist = distrax.Categorical(logits=qs / jnp.maximum(1e-6, alpha_temp))
            actions = dist.sample(seed=seed)
        elif self.config['action_sampling'] == 'epsilon_greedy':
            greedy_actions = jnp.argmax(qs, axis=-1)  # B
            # random actions
            rng, rng_uniform = jax.random.split(seed)
            random_actions = jax.random.randint(rng, greedy_actions.shape, 0, 6)

            # ε-greedy: pick random with prob ε, else greedy
            probs = jax.random.uniform(rng_uniform, greedy_actions.shape)
            actions = jnp.where(probs < 0.1, random_actions, greedy_actions)
        else:
            raise ValueError(f"Unknown action sampling type {self.config['action_sampling']}")

        return actions

    @classmethod
    def create(
        cls,
        seed,
        ex_observations,
        ex_actions,
        config,
        ex_goals=None,
    ):
        """Create a new agent.

        Args:
            seed: Random seed.
            ex_observations: Example batch of observations.
            ex_actions: Example batch of actions. In discrete-action MDPs, this should contain the maximum action value.
            config: Configuration dictionary.
            ex_goals: Example batch of goals. If None, the goals are set to the observations.
        """
        rng = jax.random.PRNGKey(seed)
        rng, init_rng = jax.random.split(rng, 2)

        if ex_goals is None:
            ex_goals = ex_observations

        if config['discrete']:
            action_dim = ex_actions.max() + 1
        else:
            action_dim = ex_actions.shape[-1]

        # Define encoders.
        encoders = dict()
        if config['encoder'] is not None:
            encoder_module = encoder_modules[config['encoder']]
            encoders['critic_state'] = encoder_module()
            encoders['critic_goal'] = encoder_module()
            encoders['actor'] = GCEncoder(concat_encoder=encoder_module())
            if config['actor_loss'] == 'awr':
                encoders['value_state'] = encoder_module()
                encoders['value_goal'] = encoder_module()

<<<<<<< HEAD
        # Define value and actor networks based on value_type configuration.
        value_type = config.get('value_type', 'bilinear')  # Default to bilinear for backward compatibility
        
        if value_type == 'bilinear':
            # Original bilinear value functions
            if config['discrete']:
                critic_def = GCDiscreteBilinearCritic(
                    hidden_dims=config['value_hidden_dims'],
                    latent_dim=config['latent_dim'],
                    layer_norm=config['layer_norm'],
                    ensemble=True,
                    value_exp=True,
                    state_encoder=encoders.get('critic_state'),
                    goal_encoder=encoders.get('critic_goal'),
                    action_dim=action_dim,
                )
            else:
                critic_def = GCBilinearValue(
                    hidden_dims=config['value_hidden_dims'],
                    latent_dim=config['latent_dim'],
                    layer_norm=config['layer_norm'],
                    ensemble=True,
                    value_exp=True,
                    state_encoder=encoders.get('critic_state'),
                    goal_encoder=encoders.get('critic_goal'),
                )
            
            if config['actor_loss'] == 'awr':
                # AWR requires a separate V network to compute advantages (Q - V).
                value_def = GCBilinearValue(
                    hidden_dims=config['value_hidden_dims'],
                    latent_dim=config['latent_dim'],
                    layer_norm=config['layer_norm'],
                    ensemble=False,
                    value_exp=True,
                    state_encoder=encoders.get('value_state'),
                    goal_encoder=encoders.get('value_goal'),
                )
                
        elif value_type == 'mrn':
            if config['latent_dim'] % 2 != 0:
                raise ValueError(f"For MRN value type, latent_dim must be even, got {config['latent_dim']}")
            
            # Create SA and GS encoders for MRN
            from impls.utils.networks import SAEncoder, GSEncoder
            sa_encoder = SAEncoder(
                output_dim=config['sa_encoder_output_dim'],
                hidden_dims=config['sa_encoder_hidden_dims'],
                layer_norm=config['layer_norm']
            )
            gs_encoder = GSEncoder(
                output_dim=config['gs_encoder_output_dim'],
                hidden_dims=config['gs_encoder_hidden_dims'],
                layer_norm=config['layer_norm']
=======
        # Define value and actor networks.
        if config['discrete']:
            critic_def = GCDiscreteBilinearCritic(
                hidden_dims=config['value_hidden_dims'],
                latent_dim=config['latent_dim'],
                layer_norm=config['layer_norm'],
                ensemble=True,
                value_exp=True,
                state_encoder=encoders.get('critic_state'),
                goal_encoder=encoders.get('critic_goal'),
                action_dim=action_dim,
                net_arch=config['net_arch'],
            )
        else:
            critic_def = GCBilinearValue(
                hidden_dims=config['value_hidden_dims'],
                latent_dim=config['latent_dim'],
                layer_norm=config['layer_norm'],
                ensemble=True,
                value_exp=True,
                state_encoder=encoders.get('critic_state'),
                goal_encoder=encoders.get('critic_goal'),
                net_arch=config['net_arch'],
>>>>>>> 6b164335
            )
                
            if config['discrete']:
                critic_def = GCDiscreteMRNValue(
                    hidden_dims=config['value_hidden_dims'],
                    latent_dim=config['latent_dim'],
                    layer_norm=config['layer_norm'],
                    ensemble=True,
                    sa_encoder=sa_encoder,
                    gs_encoder=gs_encoder,
                    action_dim=action_dim,
                )
            else:
                critic_def = GCMRNValue(
                    hidden_dims=config['value_hidden_dims'],
                    latent_dim=config['latent_dim'],
                    layer_norm=config['layer_norm'],
                    ensemble=True,
                    sa_encoder=sa_encoder,
                    gs_encoder=gs_encoder,
                )

<<<<<<< HEAD
            if config['actor_loss'] == 'awr':
                # AWR requires a separate V network to compute advantages (Q - V).
                value_def = GCMRNValue(
                    hidden_dims=config['value_hidden_dims'],
                    latent_dim=config['latent_dim'],
                    layer_norm=config['layer_norm'],
                    ensemble=False,
                    encoder=encoders.get('value_state'),  
                )
        else:
            raise ValueError(f"Unsupported value_type: {value_type}. Supported types: 'bilinear', 'mrn'")
=======
        if config['actor_loss'] == 'awr':
            # AWR requires a separate V network to compute advantages (Q - V).
            value_def = GCBilinearValue(
                hidden_dims=config['value_hidden_dims'],
                latent_dim=config['latent_dim'],
                layer_norm=config['layer_norm'],
                ensemble=False,
                value_exp=True,
                state_encoder=encoders.get('value_state'),
                goal_encoder=encoders.get('value_goal'),
                net_arch=config['net_arch'],
            )
>>>>>>> 6b164335

        if config['discrete']:
            actor_def = GCDiscreteActor(
                hidden_dims=config['actor_hidden_dims'],
                action_dim=action_dim,
                gc_encoder=encoders.get('actor'),
                net_arch=config['net_arch'],
            )
        else:
            actor_def = GCActor(
                hidden_dims=config['actor_hidden_dims'],
                action_dim=action_dim,
                state_dependent_std=False,
                const_std=config['const_std'],
                gc_encoder=encoders.get('actor'),
                net_arch=config['net_arch'],
            )

        if config['target_entropy'] is None:
            config['target_entropy'] = -config['target_entropy_multiplier'] * action_dim/2
        alpha_temp_def = LogParam()

        network_info = dict(
            critic=(critic_def, (ex_observations, ex_goals, ex_actions)),
            actor=(actor_def, (ex_observations, ex_goals)),
            alpha_temp=(alpha_temp_def, ()),
        )
        if config['actor_loss'] == 'awr':
            network_info.update(
                value=(value_def, (ex_observations, ex_goals)),
            )
        networks = {k: v[0] for k, v in network_info.items()}
        network_args = {k: v[1] for k, v in network_info.items()}

        network_def = ModuleDict(networks)
        network_tx = optax.adam(learning_rate=config['lr'])
        network_params = network_def.init(init_rng, **network_args)['params']
        network = TrainState.create(network_def, network_params, tx=network_tx)

        return cls(rng, network=network, config=flax.core.FrozenDict(**config))


def get_config():
    config = ml_collections.FrozenConfigDict(
        dict(
            # Agent hyperparameters.
            agent_name='crl_search',  # Agent name.
            lr=3e-4,  # Learning rate.
            batch_size=256,  # Batch size.
            actor_hidden_dims=(256, 256),  # Actor network hidden dimensions.
            value_hidden_dims=(256, 256),  # Value network hidden dimensions.
            latent_dim=64,  # Latent dimension for value function.
            value_type='bilinear',  # Value function type ('bilinear' or 'mrn').
            layer_norm=True,  # Whether to use layer normalization.
            # MRN encoder hyperparameters
            sa_encoder_hidden_dims=(128,),  # Hidden dimensions for state-action encoder.
            gs_encoder_hidden_dims=(128,),  # Hidden dimensions for goal-state encoder.
            sa_encoder_output_dim=128,  # Output dimension for state-action encoder.
            gs_encoder_output_dim=128,  # Output dimension for goal-state encoder.
            discount=0.99,  # Discount factor.
            actor_loss='awr',  # Actor loss type ('awr' or 'ddpgbc').
            alpha=0.1,  # Temperature in AWR or BC coefficient in DDPG+BC.
            actor_log_q=True,  # Whether to maximize log Q (True) or Q itself (False) in the actor loss.
            const_std=True,  # Whether to use constant standard deviation for the actor.
            discrete=True,  # Whether the action space is discrete.
            encoder=ml_collections.config_dict.placeholder(str),  # Visual encoder name (None, 'impala_small', etc.).
            # Contrastive learning hyperparameters
            energy_fn='dot',  # Energy function type ('dot', 'l2', 'cmd1_mrn').
            # Dataset hyperparameters.
            dataset_class='GCDataset',  # Dataset class name.
            value_p_curgoal=0.0,  # Probability of using the current state as the value goal.
            value_p_trajgoal=1.0,  # Probability of using a future state in the same trajectory as the value goal.
            value_p_randomgoal=0.0,  # Probability of using a random state as the value goal.
            value_geom_sample=True,  # Whether to use geometric sampling for future value goals.
            actor_p_curgoal=0.0,  # Probability of using the current state as the actor goal.
            actor_p_trajgoal=1.0,  # Probability of using a future state in the same trajectory as the actor goal.
            actor_p_randomgoal=0.0,  # Probability of using a random state as the actor goal.
            actor_geom_sample=False,  # Whether to use geometric sampling for future actor goals.
            gc_negative=False,  # Unused (defined for compatibility with GCDataset).
            p_aug=0.0,  # Probability of applying image augmentation.
            frame_stack=ml_collections.config_dict.placeholder(int),  # Number of frames to stack.
            target_entropy_multiplier=0.5,  # Multiplier for the target entropy (used in SAC-like agents), when target_entropy not set
            target_entropy=-jnp.log(6),  # Target entropy (None for automatic tuning).
        )
    )
    return config<|MERGE_RESOLUTION|>--- conflicted
+++ resolved
@@ -9,7 +9,7 @@
 import flax.linen as nn
 from impls.utils.encoders import GCEncoder, encoder_modules
 from impls.utils.flax_utils import ModuleDict, TrainState, nonpytree_field
-from impls.utils.networks import GCActor, GCBilinearValue, GCDiscreteActor, GCDiscreteBilinearCritic, GCMRNValue, GCDiscreteMRNValue, LogParam
+from impls.utils.networks import GCActor, GCBilinearValue, GCDiscreteActor, GCDiscreteBilinearCritic, LogParam
 
 
 
@@ -39,36 +39,8 @@
         if len(phi.shape) == 2:  # Non-ensemble.
             phi = phi[None, ...]
             psi = psi[None, ...]
-
-        # Phi and psi have shape [Ensemble, Batch, Embedding]
-        if self.config['energy_fn'] == 'dot':
-            logits = jnp.einsum('eik,ejk->ije', phi, psi) / jnp.sqrt(phi.shape[-1])
-        elif self.config['energy_fn'] == 'cmd1_mrn':
-           
-            latent_dim = phi.shape[-1]
-            half_dim = latent_dim // 2
-            
-            phi_asym, phi_sym = phi[..., :half_dim], phi[..., half_dim:]
-            psi_asym, psi_sym = psi[..., :half_dim], psi[..., half_dim:]
-            
-            phi_asym_exp = phi_asym[:, :, None, :]  # [E, B, 1, D/2]
-            psi_asym_exp = psi_asym[:, None, :, :]  # [E, 1, B, D/2]
-            asym_diff = phi_asym_exp - psi_asym_exp  # [E, B, B, D/2]
-            asym_dist = jnp.max(jax.nn.relu(asym_diff), axis=-1)  # [E, B, B]
-            
-            phi_sym_exp = phi_sym[:, :, None, :]  # [E, B, 1, D/2]
-            psi_sym_exp = psi_sym[:, None, :, :]  # [E, 1, B, D/2]
-            sym_diff = phi_sym_exp - psi_sym_exp  # [E, B, B, D/2]
-            sym_dist = jnp.sum(sym_diff ** 2, axis=-1)  # [E, B, B] 
-            
-            mrn_distance = asym_dist + sym_dist  # [E, B, B]
-            logits = - mrn_distance  # [E, B, B]
-            logits = logits.swapaxes(0, 2)  # [B, B, E]
-                
-        else:
-            raise ValueError(f"Unknown energy function: {self.config['energy_fn']}")
+        logits = jnp.einsum('eik,ejk->ije', phi, psi) / jnp.sqrt(phi.shape[-1])
         # logits.shape is (B, B, e) with one term for positive pair and (B - 1) terms for negative pairs in each row.
-
         I = jnp.eye(batch_size)
         contrastive_loss = jax.vmap(
             lambda _logits: optax.sigmoid_binary_cross_entropy(logits=_logits, labels=I),
@@ -78,7 +50,7 @@
         contrastive_loss = jnp.mean(contrastive_loss)
 
         # Compute additional statistics.
-        logits = jnp.mean(logits, axis=-1)
+        logits = jnp.mean(logits, axis=-1) # (B, B)
         correct = jnp.argmax(logits, axis=1) == jnp.argmax(I, axis=1)
         logits_pos = jnp.sum(logits * I) / jnp.sum(I)
         logits_neg = jnp.sum(logits * (1 - I)) / jnp.sum(1 - I)
@@ -119,57 +91,6 @@
             'alpha_temp_loss': alpha_temp_loss,
         }
 
-<<<<<<< HEAD
-    def actor_loss(self, batch, grad_params, rng=None):
-        """Compute the actor loss (AWR or DDPG+BC)."""
-        # Maximize log Q if actor_log_q is True (which is default).
-        if self.config['actor_log_q']:
-            def value_transform(x):
-                if self.config.get('value_type') == 'mrn':
-                    return -jnp.log(jnp.maximum(x, 1e-6))
-                else:
-                    return jnp.log(jnp.maximum(x, 1e-6))
-                    
-        else:
-            def value_transform(x):
-                if self.config.get('value_type') == 'mrn':
-                    return -x
-                else:
-                    return x
-        all_actions = jnp.tile(jnp.arange(6), (batch['observations'].shape[0], 1))  # B x 6
-        qs = jax.lax.stop_gradient(jax.vmap(self.network.select('critic'), in_axes=(None, None, 1))(batch['observations'], batch['actor_goals'], all_actions)) # 6 x 2 x B
-        qs = qs.min(axis=1) # 6 x B
-        qs = value_transform(qs)
-        qs = qs.transpose(1, 0) # B x 6
-
-        alpha = self.network.select('alpha')(params=grad_params)
-        dist = distrax.Categorical(logits=qs / jnp.maximum(1e-6, alpha))
-        probs = dist.probs  # shape (B, 6)
-
-        log_probs = jnp.log(probs + 1e-8)
-        entropy = -(probs * log_probs).sum(axis=-1).mean()
-
-        log_probs_rb = dist.log_prob(batch['actions'])
-        entropy_rb = -log_probs_rb.mean()
-
-        alpha_loss = ((entropy + self.config['target_entropy']) ** 2).mean()  # Target entropy is a negative constant like -log(6)
-        actor_loss = 0
-        total_loss = actor_loss + alpha_loss
-
-        actor_info = {
-            'total_loss': total_loss,
-            'actor_loss': actor_loss,
-            'adv': 0,
-            'bc_log_prob': log_probs.mean(),
-            'alpha_loss': alpha_loss,
-            'alpha': alpha,
-            'entropy': entropy,
-            'entropy_rb_actions': entropy_rb,
-        }
-
-        return total_loss, actor_info
-=======
->>>>>>> 6b164335
 
     @jax.jit
     def total_loss(self, batch, grad_params, rng=None):
@@ -204,21 +125,6 @@
         seed=None,
         temperature=1.0,
     ):
-<<<<<<< HEAD
-        """Sample actions from the actor."""
-        if self.config['actor_log_q']:
-            def value_transform(x):
-                if self.config.get('value_type') == 'mrn':
-                    return -jnp.log(jnp.maximum(x, 1e-6))
-                else:
-                    return jnp.log(jnp.maximum(x, 1e-6))
-        else:
-            def value_transform(x):
-                if self.config.get('value_type') == 'mrn':
-                    return -x
-                else:
-                    return x
-=======
         """
         Returns integer action indices. Continuous actions are not supported here.
         """
@@ -229,7 +135,6 @@
             return jnp.log(jnp.maximum(x, 1e-6))
         
 
->>>>>>> 6b164335
         all_actions = jnp.tile(jnp.arange(6), (observations.shape[0], 1))  # B x 6
         qs = jax.lax.stop_gradient(jax.vmap(self.network.select('critic'), in_axes=(None, None, 1))(observations, goals, all_actions)) # 6 x 2 x B
         qs = qs.mean(axis=1) # 6 x B
@@ -298,62 +203,6 @@
                 encoders['value_state'] = encoder_module()
                 encoders['value_goal'] = encoder_module()
 
-<<<<<<< HEAD
-        # Define value and actor networks based on value_type configuration.
-        value_type = config.get('value_type', 'bilinear')  # Default to bilinear for backward compatibility
-        
-        if value_type == 'bilinear':
-            # Original bilinear value functions
-            if config['discrete']:
-                critic_def = GCDiscreteBilinearCritic(
-                    hidden_dims=config['value_hidden_dims'],
-                    latent_dim=config['latent_dim'],
-                    layer_norm=config['layer_norm'],
-                    ensemble=True,
-                    value_exp=True,
-                    state_encoder=encoders.get('critic_state'),
-                    goal_encoder=encoders.get('critic_goal'),
-                    action_dim=action_dim,
-                )
-            else:
-                critic_def = GCBilinearValue(
-                    hidden_dims=config['value_hidden_dims'],
-                    latent_dim=config['latent_dim'],
-                    layer_norm=config['layer_norm'],
-                    ensemble=True,
-                    value_exp=True,
-                    state_encoder=encoders.get('critic_state'),
-                    goal_encoder=encoders.get('critic_goal'),
-                )
-            
-            if config['actor_loss'] == 'awr':
-                # AWR requires a separate V network to compute advantages (Q - V).
-                value_def = GCBilinearValue(
-                    hidden_dims=config['value_hidden_dims'],
-                    latent_dim=config['latent_dim'],
-                    layer_norm=config['layer_norm'],
-                    ensemble=False,
-                    value_exp=True,
-                    state_encoder=encoders.get('value_state'),
-                    goal_encoder=encoders.get('value_goal'),
-                )
-                
-        elif value_type == 'mrn':
-            if config['latent_dim'] % 2 != 0:
-                raise ValueError(f"For MRN value type, latent_dim must be even, got {config['latent_dim']}")
-            
-            # Create SA and GS encoders for MRN
-            from impls.utils.networks import SAEncoder, GSEncoder
-            sa_encoder = SAEncoder(
-                output_dim=config['sa_encoder_output_dim'],
-                hidden_dims=config['sa_encoder_hidden_dims'],
-                layer_norm=config['layer_norm']
-            )
-            gs_encoder = GSEncoder(
-                output_dim=config['gs_encoder_output_dim'],
-                hidden_dims=config['gs_encoder_hidden_dims'],
-                layer_norm=config['layer_norm']
-=======
         # Define value and actor networks.
         if config['discrete']:
             critic_def = GCDiscreteBilinearCritic(
@@ -377,42 +226,8 @@
                 state_encoder=encoders.get('critic_state'),
                 goal_encoder=encoders.get('critic_goal'),
                 net_arch=config['net_arch'],
->>>>>>> 6b164335
-            )
-                
-            if config['discrete']:
-                critic_def = GCDiscreteMRNValue(
-                    hidden_dims=config['value_hidden_dims'],
-                    latent_dim=config['latent_dim'],
-                    layer_norm=config['layer_norm'],
-                    ensemble=True,
-                    sa_encoder=sa_encoder,
-                    gs_encoder=gs_encoder,
-                    action_dim=action_dim,
-                )
-            else:
-                critic_def = GCMRNValue(
-                    hidden_dims=config['value_hidden_dims'],
-                    latent_dim=config['latent_dim'],
-                    layer_norm=config['layer_norm'],
-                    ensemble=True,
-                    sa_encoder=sa_encoder,
-                    gs_encoder=gs_encoder,
-                )
-
-<<<<<<< HEAD
-            if config['actor_loss'] == 'awr':
-                # AWR requires a separate V network to compute advantages (Q - V).
-                value_def = GCMRNValue(
-                    hidden_dims=config['value_hidden_dims'],
-                    latent_dim=config['latent_dim'],
-                    layer_norm=config['layer_norm'],
-                    ensemble=False,
-                    encoder=encoders.get('value_state'),  
-                )
-        else:
-            raise ValueError(f"Unsupported value_type: {value_type}. Supported types: 'bilinear', 'mrn'")
-=======
+            )
+
         if config['actor_loss'] == 'awr':
             # AWR requires a separate V network to compute advantages (Q - V).
             value_def = GCBilinearValue(
@@ -425,7 +240,6 @@
                 goal_encoder=encoders.get('value_goal'),
                 net_arch=config['net_arch'],
             )
->>>>>>> 6b164335
 
         if config['discrete']:
             actor_def = GCDiscreteActor(
@@ -477,14 +291,8 @@
             batch_size=256,  # Batch size.
             actor_hidden_dims=(256, 256),  # Actor network hidden dimensions.
             value_hidden_dims=(256, 256),  # Value network hidden dimensions.
-            latent_dim=64,  # Latent dimension for value function.
-            value_type='bilinear',  # Value function type ('bilinear' or 'mrn').
+            latent_dim=64, 
             layer_norm=True,  # Whether to use layer normalization.
-            # MRN encoder hyperparameters
-            sa_encoder_hidden_dims=(128,),  # Hidden dimensions for state-action encoder.
-            gs_encoder_hidden_dims=(128,),  # Hidden dimensions for goal-state encoder.
-            sa_encoder_output_dim=128,  # Output dimension for state-action encoder.
-            gs_encoder_output_dim=128,  # Output dimension for goal-state encoder.
             discount=0.99,  # Discount factor.
             actor_loss='awr',  # Actor loss type ('awr' or 'ddpgbc').
             alpha=0.1,  # Temperature in AWR or BC coefficient in DDPG+BC.
@@ -492,8 +300,6 @@
             const_std=True,  # Whether to use constant standard deviation for the actor.
             discrete=True,  # Whether the action space is discrete.
             encoder=ml_collections.config_dict.placeholder(str),  # Visual encoder name (None, 'impala_small', etc.).
-            # Contrastive learning hyperparameters
-            energy_fn='dot',  # Energy function type ('dot', 'l2', 'cmd1_mrn').
             # Dataset hyperparameters.
             dataset_class='GCDataset',  # Dataset class name.
             value_p_curgoal=0.0,  # Probability of using the current state as the value goal.
