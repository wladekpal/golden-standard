from typing import Any

import flax
import jax
import jax.numpy as jnp
import ml_collections
import optax
from impls.utils.encoders import GCEncoder, encoder_modules
from impls.utils.flax_utils import ModuleDict, TrainState, nonpytree_field
from impls.utils.networks import GCActor, GCBilinearValue, GCDiscreteActor, GCDiscreteBilinearCritic, GridStateEmbedding



class CRLAgent(flax.struct.PyTreeNode):
    """Contrastive RL (CRL) agent.

    This implementation supports both AWR (actor_loss='awr') and DDPG+BC (actor_loss='ddpgbc') for the actor loss.
    CRL with DDPG+BC only fits a Q function, while CRL with AWR fits both Q and V functions to compute advantages.
    """

    rng: Any
    network: Any
    config: Any = nonpytree_field()
    grid_size: int = 5

    def contrastive_loss(self, batch, grad_params, module_name='critic'):
        """Compute the contrastive value loss for the Q or V function."""
        batch_size = batch['observations'].shape[0]

        if module_name == 'critic':
            actions = batch['actions']
        else:
            actions = None

        v, phi, psi = self.network.select(module_name)(
            batch['observations'],
            batch['value_goals'],
            actions=actions,
            info=True,
            params=grad_params,
        )
        if len(phi.shape) == 2:  # Non-ensemble.
            phi = phi[None, ...]
            psi = psi[None, ...]

        # Phi and psi have shape [Ensemble, Batch, Embedding]
        if self.config['energy_fn'] == 'dot':
            logits = jnp.einsum('eik,ejk->ije', phi, psi) / jnp.sqrt(phi.shape[-1])
        elif self.config['energy_fn'] == 'l2':
            # Broadcasting dimensions for pairwise distance
            phi = phi[:, :, None, :]
            psi = psi[:, None, :, :]
            logits = -jnp.sum((phi - psi) ** 2, axis=-1)
            # Move ensemble dimension to the end
            logits = logits.swapaxes(0, 2)
        else:
            raise ValueError(f"Unknown energy function: {self.config['energy_fn']}")
        # logits.shape is (B, B, e) with one term for positive pair and (B - 1) terms for negative pairs in each row.

        I = jnp.eye(batch_size)
        if self.config['contrastive_loss'] == 'binary':
            loss_fn = lambda _logits: optax.sigmoid_binary_cross_entropy(logits=_logits, labels=I)
        elif self.config['contrastive_loss'] == 'sym_infonce':
            loss_fn = lambda _logits: -jnp.mean(
                2 * jnp.diag(_logits) - jax.nn.logsumexp(_logits, axis=0) - jax.nn.logsumexp(_logits, axis=1)
            )
        else:
            raise ValueError(f"Unknown contrastive loss function: {self.config['contrastive_loss']}")

        contrastive_loss = jax.vmap(
            loss_fn,
            in_axes=-1,
            out_axes=-1,
        )(logits)

        contrastive_loss = jnp.mean(contrastive_loss)

        logsumexp = jax.nn.logsumexp(logits + 1e-6, axis=1)
        contrastive_loss += self.config['logsumexp_coeff'] * jnp.mean(logsumexp**2)

        # Compute additional statistics.
        logits = jnp.mean(logits, axis=-1)
        correct = jnp.argmax(logits, axis=1) == jnp.argmax(I, axis=1)
        logits_pos = jnp.sum(logits * I) / jnp.sum(I)
        logits_neg = jnp.sum(logits * (1 - I)) / jnp.sum(1 - I)

        return contrastive_loss, {
            'contrastive_loss': contrastive_loss,
            'v_mean': v.mean(),
            'v_max': v.max(),
            'v_min': v.min(),
            'binary_accuracy': jnp.mean((logits > 0) == I),
            'categorical_accuracy': jnp.mean(correct),
            'logits_pos': logits_pos,
            'logits_neg': logits_neg,
            'logits': logits.mean(),
        }

    def actor_loss(self, batch, grad_params, rng=None):
        """Compute the actor loss (AWR or DDPG+BC)."""
        # Maximize log Q if actor_log_q is True (which is default).
        if self.config['actor_log_q']:

            def value_transform(x):
                return jnp.log(jnp.maximum(x, 1e-6))
        else:

            def value_transform(x):
                return x

        if self.config['actor_loss'] == 'awr':
            # AWR loss.
            v = value_transform(self.network.select('value')(batch['observations'], batch['actor_goals']))
            q1, q2 = value_transform(
                self.network.select('critic')(batch['observations'], batch['actor_goals'], batch['actions'])
            )
            q = jnp.minimum(q1, q2)
            adv = q - v

            exp_a = jnp.exp(adv * self.config['alpha'])
            exp_a = jnp.minimum(exp_a, 100.0)

            dist = self.network.select('actor')(batch['observations'], batch['actor_goals'], params=grad_params)
            log_prob = dist.log_prob(batch['actions'])

            actor_loss = -(exp_a * log_prob).mean()

            actor_info = {
                'actor_loss': actor_loss,
                'adv': adv.mean(),
                'bc_log_prob': log_prob.mean(),
            }
            if not self.config['discrete']:
                actor_info.update(
                    {
                        'mse': jnp.mean((dist.mode() - batch['actions']) ** 2),
                        'std': jnp.mean(dist.scale_diag),
                    }
                )

            return actor_loss, actor_info
        elif self.config['actor_loss'] == 'ddpgbc':
            # DDPG+BC loss.
            assert not self.config['discrete']

            dist = self.network.select('actor')(batch['observations'], batch['actor_goals'], params=grad_params)
            if self.config['const_std']:
                q_actions = jnp.clip(dist.mode(), -1, 1)
            else:
                q_actions = jnp.clip(dist.sample(seed=rng), -1, 1)
            q1, q2 = value_transform(
                self.network.select('critic')(batch['observations'], batch['actor_goals'], q_actions)
            )
            q = jnp.minimum(q1, q2)

            # Normalize Q values by the absolute mean to make the loss scale invariant.
            q_loss = -q.mean() / jax.lax.stop_gradient(jnp.abs(q).mean() + 1e-6)
            log_prob = dist.log_prob(batch['actions'])

            bc_loss = -(self.config['alpha'] * log_prob).mean()

            actor_loss = q_loss + bc_loss

            return actor_loss, {
                'actor_loss': actor_loss,
                'q_loss': q_loss,
                'bc_loss': bc_loss,
                'q_mean': q.mean(),
                'q_abs_mean': jnp.abs(q).mean(),
                'bc_log_prob': log_prob.mean(),
                'mse': jnp.mean((dist.mode() - batch['actions']) ** 2),
                'std': jnp.mean(dist.scale_diag),
            }
        else:
            raise ValueError(f'Unsupported actor loss: {self.config["actor_loss"]}')

    @jax.jit
    def total_loss(self, batch, grad_params, rng=None):
        """Compute the total loss."""
        info = {}
        rng = rng if rng is not None else self.rng

        critic_loss, critic_info = self.contrastive_loss(batch, grad_params, 'critic')
        for k, v in critic_info.items():
            info[f'critic/{k}'] = v

        if self.config['actor_loss'] == 'awr':
            value_loss, value_info = self.contrastive_loss(batch, grad_params, 'value')
            for k, v in value_info.items():
                info[f'value/{k}'] = v
        else:
            value_loss = 0.0

        rng, actor_rng = jax.random.split(rng)
        actor_loss, actor_info = self.actor_loss(batch, grad_params, actor_rng)
        for k, v in actor_info.items():
            info[f'actor/{k}'] = v

        loss = critic_loss + value_loss + actor_loss
        return loss, info

    @jax.jit
    def update(self, batch):
        """Update the agent and return a new agent with information dictionary."""
        new_rng, rng = jax.random.split(self.rng)

        def loss_fn(grad_params):
            return self.total_loss(batch, grad_params, rng=rng)

        new_network, info = self.network.apply_loss_fn(loss_fn=loss_fn)

        return self.replace(network=new_network, rng=new_rng), info

    @jax.jit
    def sample_actions(
        self,
        observations,
        goals=None,
        seed=None,
        temperature=1.0,
    ):
        """Sample actions from the actor."""
        dist = self.network.select('actor')(observations, goals, temperature=temperature)
        actions = dist.sample(seed=seed)
        if not self.config['discrete']:
            actions = jnp.clip(actions, -1, 1)
        return actions

    @classmethod
    def create(
        cls,
        seed,
        ex_observations,
        ex_actions,
        config,
        ex_goals=None,
        grid_size=5,
    ):
        """Create a new agent.

        Args:
            seed: Random seed.
            ex_observations: Example batch of observations.
            ex_actions: Example batch of actions. In discrete-action MDPs, this should contain the maximum action value.
            config: Configuration dictionary.
            ex_goals: Example batch of goals. If None, the goals are set to the observations.
        """
        rng = jax.random.PRNGKey(seed)
        rng, init_rng = jax.random.split(rng, 2)

        if ex_goals is None:
            ex_goals = ex_observations

        if config['discrete']:
            action_dim = ex_actions.max() + 1
        else:
            action_dim = ex_actions.shape[-1]

        # Define encoders.
        encoders = dict()
        if config['encoder'] is not None:
            encoder_module = encoder_modules[config['encoder']]
            encoders['critic_state'] = encoder_module()
            encoders['critic_goal'] = encoder_module()
            encoders['actor'] = GCEncoder(concat_encoder=encoder_module())
            if config['actor_loss'] == 'awr':
                encoders['value_state'] = encoder_module()
                encoders['value_goal'] = encoder_module()
        if config['use_embeddings']:
            embedding_encoder = GridStateEmbedding(
                num_states=12,  
                embed_dim=config['embed_dim'],   
                grid_size=grid_size,    
                use_position=config['use_position_embeddings']
            ) 
        else:
            embedding_encoder = None
       
        # Define value and actor networks.
        if config['discrete']:
            critic_def = GCDiscreteBilinearCritic(
                hidden_dims=config['value_hidden_dims'],
                latent_dim=config['latent_dim'],
                layer_norm=config['layer_norm'],
                ensemble=True,
                value_exp=True,
                state_encoder=encoders.get('critic_state'),
                goal_encoder=encoders.get('critic_goal'),
                action_dim=action_dim,
<<<<<<< HEAD
                embedding_encoder=embedding_encoder,
=======
                net_arch=config['net_arch'],
>>>>>>> 15727ff9
            )
        else:
            critic_def = GCBilinearValue(
                hidden_dims=config['value_hidden_dims'],
                latent_dim=config['latent_dim'],
                layer_norm=config['layer_norm'],
                ensemble=True,
                value_exp=True,
                state_encoder=encoders.get('critic_state'),
                goal_encoder=encoders.get('critic_goal'),
<<<<<<< HEAD
                embedding_encoder=embedding_encoder,
=======
                net_arch=config['net_arch'],
>>>>>>> 15727ff9
            )

        if config['actor_loss'] == 'awr':
            # AWR requires a separate V network to compute advantages (Q - V).
            value_def = GCBilinearValue(
                hidden_dims=config['value_hidden_dims'],
                latent_dim=config['latent_dim'],
                layer_norm=config['layer_norm'],
                ensemble=False,
                value_exp=True,
                state_encoder=encoders.get('value_state'),
                goal_encoder=encoders.get('value_goal'),
<<<<<<< HEAD
                embedding_encoder=embedding_encoder,
=======
                net_arch=config['net_arch'],
>>>>>>> 15727ff9
            )

        if config['discrete']:
            actor_def = GCDiscreteActor(
                hidden_dims=config['actor_hidden_dims'],
                action_dim=action_dim,
                gc_encoder=encoders.get('actor'),
<<<<<<< HEAD
                embedding_encoder=embedding_encoder,
=======
                net_arch=config['net_arch'],
>>>>>>> 15727ff9
            )
        else:
            actor_def = GCActor(
                hidden_dims=config['actor_hidden_dims'],
                action_dim=action_dim,
                state_dependent_std=False,
                const_std=config['const_std'],
                gc_encoder=encoders.get('actor'),
<<<<<<< HEAD
                embedding_encoder=embedding_encoder,
=======
                net_arch=config['net_arch'],
>>>>>>> 15727ff9
            )

        network_info = dict(
            critic=(critic_def, (ex_observations, ex_goals, ex_actions)),
            actor=(actor_def, (ex_observations, ex_goals)),
        )
        if config['actor_loss'] == 'awr':
            network_info.update(
                value=(value_def, (ex_observations, ex_goals)),
            )
        networks = {k: v[0] for k, v in network_info.items()}
        network_args = {k: v[1] for k, v in network_info.items()}

        network_def = ModuleDict(networks)
        network_tx = optax.adam(learning_rate=config['lr'])
        network_params = network_def.init(init_rng, **network_args)['params']
        network = TrainState.create(network_def, network_params, tx=network_tx)

        return cls(rng, network=network, config=flax.core.FrozenDict(**config))


def get_config():
    config = ml_collections.FrozenConfigDict(
        dict(
            # Agent hyperparameters.
            agent_name='crl',  # Agent name.
            use_embeddings=False,
            lr=3e-4,  # Learning rate.
            batch_size=256,  # Batch size.
            embed_dim=64,
            use_position_embeddings=True, 
            actor_hidden_dims=(256, 256),  # Actor network hidden dimensions.
            value_hidden_dims=(256, 256),  # Value network hidden dimensions.
            latent_dim=64, 
            layer_norm=True,  # Whether to use layer normalization.
            discount=0.99,  # Discount factor.
            actor_loss='awr',  # Actor loss type ('awr' or 'ddpgbc').
            alpha=0.1,  # Temperature in AWR or BC coefficient in DDPG+BC.
            actor_log_q=True,  # Whether to maximize log Q (True) or Q itself (False) in the actor loss.
            const_std=True,  # Whether to use constant standard deviation for the actor.
            discrete=True,  # Whether the action space is discrete.
            encoder=ml_collections.config_dict.placeholder(str),  # Visual encoder name (None, 'impala_small', etc.).
            # Dataset hyperparameters.
            dataset_class='GCDataset',  # Dataset class name.
            value_p_curgoal=0.0,  # Probability of using the current state as the value goal.
            value_p_trajgoal=1.0,  # Probability of using a future state in the same trajectory as the value goal.
            value_p_randomgoal=0.0,  # Probability of using a random state as the value goal.
            value_geom_sample=True,  # Whether to use geometric sampling for future value goals.
            actor_p_curgoal=0.0,  # Probability of using the current state as the actor goal.
            actor_p_trajgoal=1.0,  # Probability of using a future state in the same trajectory as the actor goal.
            actor_p_randomgoal=0.0,  # Probability of using a random state as the actor goal.
            actor_geom_sample=False,  # Whether to use geometric sampling for future actor goals.
            gc_negative=False,  # Unused (defined for compatibility with GCDataset).
            p_aug=0.0,  # Probability of applying image augmentation.
            frame_stack=ml_collections.config_dict.placeholder(int),  # Number of frames to stack.
        )
    )
    return config<|MERGE_RESOLUTION|>--- conflicted
+++ resolved
@@ -287,11 +287,8 @@
                 state_encoder=encoders.get('critic_state'),
                 goal_encoder=encoders.get('critic_goal'),
                 action_dim=action_dim,
-<<<<<<< HEAD
                 embedding_encoder=embedding_encoder,
-=======
                 net_arch=config['net_arch'],
->>>>>>> 15727ff9
             )
         else:
             critic_def = GCBilinearValue(
@@ -302,11 +299,8 @@
                 value_exp=True,
                 state_encoder=encoders.get('critic_state'),
                 goal_encoder=encoders.get('critic_goal'),
-<<<<<<< HEAD
                 embedding_encoder=embedding_encoder,
-=======
                 net_arch=config['net_arch'],
->>>>>>> 15727ff9
             )
 
         if config['actor_loss'] == 'awr':
@@ -319,36 +313,17 @@
                 value_exp=True,
                 state_encoder=encoders.get('value_state'),
                 goal_encoder=encoders.get('value_goal'),
-<<<<<<< HEAD
                 embedding_encoder=embedding_encoder,
-=======
                 net_arch=config['net_arch'],
->>>>>>> 15727ff9
-            )
-
-        if config['discrete']:
+            )
             actor_def = GCDiscreteActor(
-                hidden_dims=config['actor_hidden_dims'],
                 action_dim=action_dim,
                 gc_encoder=encoders.get('actor'),
-<<<<<<< HEAD
                 embedding_encoder=embedding_encoder,
-=======
-                net_arch=config['net_arch'],
->>>>>>> 15727ff9
-            )
-        else:
-            actor_def = GCActor(
                 hidden_dims=config['actor_hidden_dims'],
-                action_dim=action_dim,
                 state_dependent_std=False,
                 const_std=config['const_std'],
-                gc_encoder=encoders.get('actor'),
-<<<<<<< HEAD
-                embedding_encoder=embedding_encoder,
-=======
                 net_arch=config['net_arch'],
->>>>>>> 15727ff9
             )
 
         network_info = dict(
