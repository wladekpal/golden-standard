from impls.agents.clearn_search import ClearnSearchAgent
from impls.agents.crl import CRLAgent
from impls.agents.crl_search import CRLSearchAgent
from impls.agents.dqn import GCDQNAgent
from impls.agents.gcbc import GCBCAgent
from impls.agents.gciql import GCIQLAgent
from impls.agents.gciql_search import GCIQLSearchAgent
from impls.agents.gcivl import GCIVLAgent
from impls.agents.hiql import HIQLAgent
from impls.agents.qrl import QRLAgent
from impls.agents.sac import SACAgent
import ml_collections

agents = dict(
    crl=CRLAgent,
    gcbc=GCBCAgent,
    gciql=GCIQLAgent,
    gcivl=GCIVLAgent,
    hiql=HIQLAgent,
    qrl=QRLAgent,
    sac=SACAgent,
)


default_config = ml_collections.FrozenConfigDict(
        dict(
            # Agent hyperparameters.
            agent_name='crl',  # Agent name.
            lr=3e-4,  # Learning rate.
            batch_size=256,  # Batch size.
            actor_hidden_dims=(256, 256),  # Actor network hidden dimensions.
            value_hidden_dims=(256, 256),  # Value network hidden dimensions.
            latent_dim=64, 
            layer_norm=True,  # Whether to use layer normalization.
            discount=0.99,  # Discount factor.
            contrastive_loss = 'binary',
            energy_fn = 'dot',
            logsumexp_coeff = 0.0, # Coefficient for logsumexp loss in critic loss
            actor_loss='awr',  # Actor loss type ('awr' or 'ddpgbc').
            alpha=0.1,  # Temperature in AWR or BC coefficient in DDPG+BC.
            tau=0.005,  # Target network update rate.
            expectile=0.9, # IQL expectile.
            actor_log_q=True,  # Whether to maximize log Q (True) or Q itself (False) in the actor loss.
            const_std=True,  # Whether to use constant standard deviation for the actor.
            discrete=True,  # Whether the action space is discrete.
            encoder=ml_collections.config_dict.placeholder(str),  # Visual encoder name (None, 'impala_small', etc.).
            # Dataset hyperparameters.
            use_next_obs=False, #TODO: This is not used anymore, we should remove it 
            target_entropy_multiplier=0.5,  # Multiplier for the target entropy (used in SAC-like agents).
            target_entropy=-1.38,  # Default target entropy for SAC-like agents (-ln(6))
            use_discounted_mc_rewards=False,  # Whether to use discounted Monte Carlo rewards.
<<<<<<< HEAD
=======
            action_sampling='softmax',
>>>>>>> 47f51e52
        )
    )

 
def create_agent(config: ml_collections.FrozenConfigDict, example_batch: dict, seed: int):
    if config.agent_name == "crl":
        agent = CRLAgent.create(
            seed,
            example_batch['observations'],
            example_batch['actions'],
            config,
            example_batch['value_goals'],
        )
    elif config.agent_name == "crl_search":
        agent = CRLSearchAgent.create(
            seed,
            example_batch['observations'],
            example_batch['actions'],
            config,
            example_batch['value_goals'],
        )
    elif config.agent_name == "gciql":
        agent = GCIQLAgent.create(
            seed,
            example_batch['observations'],
            example_batch['actions'],
            config,
        )
    elif config.agent_name == "gciql_search":
        agent = GCIQLSearchAgent.create(
            seed,
            example_batch['observations'],
            example_batch['actions'],
            config,
        )
    elif config.agent_name == "gcdqn":
        agent = GCDQNAgent.create(
            seed,
            example_batch['observations'],
            example_batch['actions'],
            config,
        )
    elif config.agent_name == "clearn_search":
        agent = ClearnSearchAgent.create(
            seed,
            example_batch['observations'],
            example_batch['actions'],
            config,
        )
    else:
        raise ValueError(f"Unknown agent class {config.agent_name}")

    return agent<|MERGE_RESOLUTION|>--- conflicted
+++ resolved
@@ -49,10 +49,7 @@
             target_entropy_multiplier=0.5,  # Multiplier for the target entropy (used in SAC-like agents).
             target_entropy=-1.38,  # Default target entropy for SAC-like agents (-ln(6))
             use_discounted_mc_rewards=False,  # Whether to use discounted Monte Carlo rewards.
-<<<<<<< HEAD
-=======
             action_sampling='softmax',
->>>>>>> 47f51e52
         )
     )
 
