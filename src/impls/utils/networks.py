from typing import Any, Optional, Sequence

import distrax
import flax
import flax.linen as nn
import jax
import jax.numpy as jnp


def default_init(scale=1.0):
    """Default kernel initializer."""
    return nn.initializers.variance_scaling(scale, 'fan_avg', 'uniform')


def ensemblize(cls, num_qs, out_axes=0, **kwargs):
    """Ensemblize a module."""
    return nn.vmap(
        cls,
        variable_axes={'params': 0},
        split_rngs={'params': True},
        in_axes=None,
        out_axes=out_axes,
        axis_size=num_qs,
        **kwargs,
    )


class Identity(nn.Module):
    """Identity layer."""

    def __call__(self, x):
        return x


class SAEncoder(nn.Module):
    """State-action encoder that takes state and action and outputs a fixed-size vector."""
    
    output_dim: int
    hidden_dims: Sequence[int] = (128,)
    layer_norm: bool = True
    
    @nn.compact
    def __call__(self, state, action):
        inputs = jnp.concatenate([state, action], axis=-1)
        return MLP((*self.hidden_dims, self.output_dim), activate_final=False, layer_norm=self.layer_norm)(inputs)


class GSEncoder(nn.Module):
    """Goal-state encoder that takes goal and state and outputs a fixed-size vector."""
    
    output_dim: int
    hidden_dims: Sequence[int] = (128,)
    layer_norm: bool = True
    
    @nn.compact
    def __call__(self, goal, state):
        inputs = jnp.concatenate([goal, state], axis=-1)
        return MLP((*self.hidden_dims, self.output_dim), activate_final=False, layer_norm=self.layer_norm)(inputs)


class MLP(nn.Module):
    """Multi-layer perceptron.

    Attributes:
        hidden_dims: Hidden layer dimensions.
        activations: Activation function.
        activate_final: Whether to apply activation to the final layer.
        kernel_init: Kernel initializer.
        layer_norm: Whether to apply layer normalization.
    """

    hidden_dims: Sequence[int]
    activations: Any = nn.gelu
    activate_final: bool = False
    kernel_init: Any = default_init()
    layer_norm: bool = False

    @nn.compact
    def __call__(self, x):
        for i, size in enumerate(self.hidden_dims):
            x = nn.Dense(size, kernel_init=self.kernel_init)(x)
            if i + 1 < len(self.hidden_dims) or self.activate_final:
                x = self.activations(x)
                if self.layer_norm:
                    x = nn.LayerNorm()(x)
            
        return x

lecun_unfirom = nn.initializers.variance_scaling(1/3, "fan_in", "uniform")
bias_init = nn.initializers.zeros

class ResidualBlock(nn.Module):
    hidden_dim: int = 1024
    activation: Any = nn.swish
    
    @nn.compact
    def __call__(self, x):
        identity = x
        x = nn.Dense(self.hidden_dim, kernel_init=lecun_unfirom, bias_init=bias_init)(x)
        x = nn.LayerNorm()(x)
        x = self.activation(x)
        x = nn.Dense(self.hidden_dim, kernel_init=lecun_unfirom, bias_init=bias_init)(x)
        x = nn.LayerNorm()(x)
        x = self.activation(x)
        x = nn.Dense(self.hidden_dim, kernel_init=lecun_unfirom, bias_init=bias_init)(x)
        x = nn.LayerNorm()(x)
        x = self.activation(x)
        x = nn.Dense(self.hidden_dim, kernel_init=lecun_unfirom, bias_init=bias_init)(x)
        x = nn.LayerNorm()(x)
        x = self.activation(x)
        x = x + identity
        return x
    
class ResidualNetwork(nn.Module):
    blocks_dims: Sequence[int]
    activations: Any = nn.swish
    activate_final: bool = False
    kernel_init: Any = lecun_unfirom
    layer_norm: bool = True

    def setup(self):
        assert self.layer_norm, "ResidualNetwork requires layer_norm=True"
        return super().setup()

    @nn.compact
    def __call__(self, x):
        output_dim = self.blocks_dims[-1]
        blocks_dims = self.blocks_dims[:-1]
        x = nn.Dense(self.blocks_dims[0], kernel_init=lecun_unfirom, bias_init=bias_init)(x)
        x = nn.LayerNorm()(x)
        x = self.activations(x)
        for block_dim in blocks_dims:
            x = ResidualBlock(block_dim, self.activations)(x)
        x = nn.Dense(output_dim, kernel_init=lecun_unfirom, bias_init=bias_init)(x)
        if self.activate_final:
            x = self.activations(x)
        return x
    
def create_network(net_type: str) -> nn.Module:
    if net_type == 'mlp':
        return MLP
    elif net_type == 'res_block':
        return ResidualNetwork
    else:
        raise ValueError(f"Unknown network type {net_type}")

class LengthNormalize(nn.Module):
    """Length normalization layer.

    It normalizes the input along the last dimension to have a length of sqrt(dim).
    """

    @nn.compact
    def __call__(self, x):
        return x / jnp.linalg.norm(x, axis=-1, keepdims=True) * jnp.sqrt(x.shape[-1])


class Param(nn.Module):
    """Scalar parameter module."""

    init_value: float = 0.0

    @nn.compact
    def __call__(self):
        return self.param('value', init_fn=lambda key: jnp.full((), self.init_value))


class LogParam(nn.Module):
    """Scalar parameter module with log scale."""

    init_value: float = 1.0

    @nn.compact
    def __call__(self):
        log_value = self.param('log_value', init_fn=lambda key: jnp.full((), jnp.log(self.init_value)))
        return jnp.exp(log_value)


class TransformedWithMode(distrax.Transformed):
    """Transformed distribution with mode calculation."""

    def mode(self):
        return self.bijector.forward(self.distribution.mode())


class RunningMeanStd(flax.struct.PyTreeNode):
    """Running mean and standard deviation.

    Attributes:
        eps: Epsilon value to avoid division by zero.
        mean: Running mean.
        var: Running variance.
        clip_max: Clip value after normalization.
        count: Number of samples.
    """

    eps: Any = 1e-6
    mean: Any = 1.0
    var: Any = 1.0
    clip_max: Any = 10.0
    count: int = 0

    def normalize(self, batch):
        batch = (batch - self.mean) / jnp.sqrt(self.var + self.eps)
        batch = jnp.clip(batch, -self.clip_max, self.clip_max)
        return batch

    def unnormalize(self, batch):
        return batch * jnp.sqrt(self.var + self.eps) + self.mean

    def update(self, batch):
        batch_mean, batch_var = jnp.mean(batch, axis=0), jnp.var(batch, axis=0)
        batch_count = len(batch)

        delta = batch_mean - self.mean
        total_count = self.count + batch_count

        new_mean = self.mean + delta * batch_count / total_count
        m_a = self.var * self.count
        m_b = batch_var * batch_count
        m_2 = m_a + m_b + delta**2 * self.count * batch_count / total_count
        new_var = m_2 / total_count

        return self.replace(mean=new_mean, var=new_var, count=total_count)


class GCActor(nn.Module):
    """Goal-conditioned actor.

    Attributes:
        hidden_dims: Hidden layer dimensions.
        action_dim: Action dimension.
        log_std_min: Minimum value of log standard deviation.
        log_std_max: Maximum value of log standard deviation.
        tanh_squash: Whether to squash the action with tanh.
        state_dependent_std: Whether to use state-dependent standard deviation.
        const_std: Whether to use constant standard deviation.
        final_fc_init_scale: Initial scale of the final fully-connected layer.
        gc_encoder: Optional GCEncoder module to encode the inputs.
    """

    hidden_dims: Sequence[int]
    action_dim: int
    log_std_min: Optional[float] = -5
    log_std_max: Optional[float] = 2
    tanh_squash: bool = False
    state_dependent_std: bool = False
    const_std: bool = True
    final_fc_init_scale: float = 1e-2
    gc_encoder: nn.Module = None
    net_arch: str = 'mlp'

    def setup(self):
        net = create_network(self.net_arch)
        self.actor_net = net(self.hidden_dims, activate_final=True)
        self.mean_net = nn.Dense(self.action_dim, kernel_init=default_init(self.final_fc_init_scale))
        if self.state_dependent_std:
            self.log_std_net = nn.Dense(self.action_dim, kernel_init=default_init(self.final_fc_init_scale))
        else:
            if not self.const_std:
                self.log_stds = self.param('log_stds', nn.initializers.zeros, (self.action_dim,))

    def __call__(
        self,
        observations,
        goals=None,
        goal_encoded=False,
        temperature=1.0,
    ):
        """Return the action distribution.

        Args:
            observations: Observations.
            goals: Goals (optional).
            goal_encoded: Whether the goals are already encoded.
            temperature: Scaling factor for the standard deviation.
        """
        if self.gc_encoder is not None:
            inputs = self.gc_encoder(observations, goals, goal_encoded=goal_encoded)
        else:
            inputs = [observations]
            if goals is not None:
                inputs.append(goals)
            inputs = jnp.concatenate(inputs, axis=-1)
        outputs = self.actor_net(inputs)

        means = self.mean_net(outputs)
        if self.state_dependent_std:
            log_stds = self.log_std_net(outputs)
        else:
            if self.const_std:
                log_stds = jnp.zeros_like(means)
            else:
                log_stds = self.log_stds

        log_stds = jnp.clip(log_stds, self.log_std_min, self.log_std_max)

        distribution = distrax.MultivariateNormalDiag(loc=means, scale_diag=jnp.exp(log_stds) * temperature)
        if self.tanh_squash:
            distribution = TransformedWithMode(distribution, distrax.Block(distrax.Tanh(), ndims=1))

        return distribution


class GCDiscreteActor(nn.Module):
    """Goal-conditioned actor for discrete actions.

    Attributes:
        hidden_dims: Hidden layer dimensions.
        action_dim: Action dimension.
        final_fc_init_scale: Initial scale of the final fully-connected layer.
        gc_encoder: Optional GCEncoder module to encode the inputs.
    """

    hidden_dims: Sequence[int]
    action_dim: int
    final_fc_init_scale: float = 1e-2
    gc_encoder: nn.Module = None
    net_arch: str = 'mlp'

    def setup(self):
        net = create_network(self.net_arch)
        self.actor_net = net(self.hidden_dims, activate_final=True)
        self.logit_net = nn.Dense(self.action_dim, kernel_init=default_init(self.final_fc_init_scale))

    def __call__(
        self,
        observations,
        goals=None,
        goal_encoded=False,
        temperature=1.0,
    ):
        """Return the action distribution.

        Args:
            observations: Observations.
            goals: Goals (optional).
            goal_encoded: Whether the goals are already encoded.
            temperature: Inverse scaling factor for the logits (set to 0 to get the argmax).
        """
        if self.gc_encoder is not None:
            inputs = self.gc_encoder(observations, goals, goal_encoded=goal_encoded)
        else:
            inputs = [observations]
            if goals is not None:
                inputs.append(goals)
            inputs = jnp.concatenate(inputs, axis=-1)
        outputs = self.actor_net(inputs)

        logits = self.logit_net(outputs)

        distribution = distrax.Categorical(logits=logits / jnp.maximum(1e-6, temperature))

        return distribution


class GCValue(nn.Module):
    """Goal-conditioned value/critic function.

    This module can be used for both value V(s, g) and critic Q(s, a, g) functions.

    Attributes:
        hidden_dims: Hidden layer dimensions.
        layer_norm: Whether to apply layer normalization.
        ensemble: Whether to ensemble the value function.
        gc_encoder: Optional GCEncoder module to encode the inputs.
    """

    hidden_dims: Sequence[int]
    layer_norm: bool = True
    ensemble: bool = True
    gc_encoder: nn.Module = None
    net_arch: str = 'mlp'

    def setup(self):
        mlp_module = create_network(self.net_arch)
        if self.ensemble:
            mlp_module = ensemblize(mlp_module, 2)
        value_net = mlp_module((*self.hidden_dims, 1), activate_final=False, layer_norm=self.layer_norm)

        self.value_net = value_net

    def __call__(self, observations, goals=None, actions=None):
        """Return the value/critic function.

        Args:
            observations: Observations.
            goals: Goals (optional).
            actions: Actions (optional).
        """
        if self.gc_encoder is not None:
            inputs = [self.gc_encoder(observations, goals)]
        else:
            inputs = [observations]
            if goals is not None:
                inputs.append(goals)
        if actions is not None:
            inputs.append(actions)
        inputs = jnp.concatenate(inputs, axis=-1)

        v = self.value_net(inputs).squeeze(-1)

        return v


class GCDiscreteCritic(GCValue):
    """Goal-conditioned critic for discrete actions."""

    action_dim: int = None

    def __call__(self, observations, goals=None, actions=None):
        actions = jnp.eye(self.action_dim)[actions]
        return super().__call__(observations, goals, actions)


class GCBilinearValue(nn.Module):
    """Goal-conditioned bilinear value/critic function.

    This module computes the value function as V(s, g) = phi(s)^T psi(g) / sqrt(d) or the critic function as
    Q(s, a, g) = phi(s, a)^T psi(g) / sqrt(d), where phi and psi output d-dimensional vectors.

    Attributes:
        hidden_dims: Hidden layer dimensions.
        latent_dim: Latent dimension.
        layer_norm: Whether to apply layer normalization.
        ensemble: Whether to ensemble the value function.
        value_exp: Whether to exponentiate the value. Useful for contrastive learning.
        state_encoder: Optional state encoder.
        goal_encoder: Optional goal encoder.
    """

    hidden_dims: Sequence[int]
    latent_dim: int
    layer_norm: bool = True
    ensemble: bool = True
    value_exp: bool = False
    state_encoder: nn.Module = None
    goal_encoder: nn.Module = None
    net_arch: str = 'mlp'

    def setup(self):
        mlp_module = create_network(self.net_arch)
        if self.ensemble:
            mlp_module = ensemblize(mlp_module, 2)

        self.phi = mlp_module((*self.hidden_dims, self.latent_dim), activate_final=False, layer_norm=self.layer_norm)
        self.psi = mlp_module((*self.hidden_dims, self.latent_dim), activate_final=False, layer_norm=self.layer_norm)

    def __call__(self, observations, goals, actions=None, info=False):
        """Return the value/critic function.

        Args:
            observations: Observations.
            goals: Goals.
            actions: Actions (optional).
            info: Whether to additionally return the representations phi and psi.
        """
        if self.state_encoder is not None:
            observations = self.state_encoder(observations)
        if self.goal_encoder is not None:
            goals = self.goal_encoder(goals)

        if actions is None:
            phi_inputs = observations
        else:
            phi_inputs = jnp.concatenate([observations, actions], axis=-1)

        phi = self.phi(phi_inputs)
        psi = self.psi(goals)

        v = (phi * psi / jnp.sqrt(self.latent_dim)).sum(axis=-1)

        if self.value_exp:
            v = jnp.exp(v)

        if info:
            return v, phi, psi
        else:
            return v


class GCDiscreteBilinearCritic(GCBilinearValue):
    """Goal-conditioned bilinear critic for discrete actions."""

    action_dim: int = None

    def __call__(self, observations, goals=None, actions=None, info=False):
        actions = jnp.eye(self.action_dim)[actions]
        return super().__call__(observations, goals, actions, info)


class GCMRNValue(nn.Module):
    """Metric residual network (MRN) value function.

    This module computes the value function as the sum of a symmetric Euclidean distance and an asymmetric
    L^infinity-based quasimetric.

    Attributes:
        hidden_dims: Hidden layer dimensions.
        latent_dim: Latent dimension.
        layer_norm: Whether to apply layer normalization.
        ensemble: Whether to ensemble the value function.
        encoder: Optional state/goal encoder (used when actions=None).
        sa_encoder: State-action encoder (required when actions provided).
        gs_encoder: Goal-state encoder (required when actions provided).
    """

    hidden_dims: Sequence[int]
    latent_dim: int
    layer_norm: bool = True
    ensemble: bool = False
    encoder: nn.Module = None
<<<<<<< HEAD
    sa_encoder: nn.Module = None
    gs_encoder: nn.Module = None

    def setup(self):
        mlp_module = MLP
        if self.ensemble:
            mlp_module = ensemblize(mlp_module, 2)
        self.phi = mlp_module((*self.hidden_dims, self.latent_dim), activate_final=False, layer_norm=self.layer_norm)
=======
    net_arch: str = 'mlp'

    def setup(self):
        net = create_network(self.net_arch)
        self.phi = net((*self.hidden_dims, self.latent_dim), activate_final=False, layer_norm=self.layer_norm)
>>>>>>> 6b164335

    def __call__(self, observations, goals, actions=None, is_phi=False, info=False):
        """Return the MRN value function.

        Args:
            observations: Observations.
            goals: Goals.
            actions: Actions (optional, for critic function).
            is_phi: Whether the inputs are already encoded by phi.
            info: Whether to additionally return the representations phi_s and phi_g.
        """
        if is_phi:
            phi_s = observations
            phi_g = goals
        else:
            if actions is not None:
                # Use sa_encoder and gs_encoder when actions are provided
                phi_s_inputs = self.sa_encoder(observations, actions)
                phi_g_inputs = self.gs_encoder(goals, observations)
            else:
                # Original logic for value function (no actions)
                if self.encoder is not None:
                    observations = self.encoder(observations)
                    goals = self.encoder(goals)
                phi_s_inputs = observations
                phi_g_inputs = goals
            
            phi_s = self.phi(phi_s_inputs)
            phi_g = self.phi(phi_g_inputs)  

        sym_s = phi_s[..., : self.latent_dim // 2]       # First half = symmetric (L2)
        sym_g = phi_g[..., : self.latent_dim // 2]       # First half = symmetric (L2)
        asym_s = phi_s[..., self.latent_dim // 2 :]      # Second half = asymmetric (max)
        asym_g = phi_g[..., self.latent_dim // 2 :]      # Second half = asymmetric (max)
        
        squared_dist = ((sym_s - sym_g) ** 2).sum(axis=-1)
        quasi = jax.nn.relu((asym_s - asym_g).max(axis=-1))
        v = jnp.sqrt(jnp.maximum(squared_dist, 1e-12)) + quasi

        if info:
            return v, phi_s, phi_g
        else:
            return v


class GCDiscreteMRNValue(GCMRNValue):
    """Goal-conditioned MRN value function for discrete actions."""

    action_dim: int = None

    def __call__(self, observations, goals, actions=None, is_phi=False, info=False):
        if actions is not None:
            actions = jnp.eye(self.action_dim)[actions]
        return super().__call__(observations, goals, actions, is_phi, info)


class GCIQEValue(nn.Module):
    """Interval quasimetric embedding (IQE) value function.

    This module computes the value function as an IQE-based quasimetric.

    Attributes:
        hidden_dims: Hidden layer dimensions.
        latent_dim: Latent dimension.
        dim_per_component: Dimension of each component in IQE (i.e., number of intervals in each group).
        layer_norm: Whether to apply layer normalization.
        encoder: Optional state/goal encoder.
    """

    hidden_dims: Sequence[int]
    latent_dim: int
    dim_per_component: int
    layer_norm: bool = True
    encoder: nn.Module = None
    net_arch: str = 'mlp'

    def setup(self):
        net = create_network(self.net_arch)
        self.phi = net((*self.hidden_dims, self.latent_dim), activate_final=False, layer_norm=self.layer_norm)
        self.alpha = Param()

    def __call__(self, observations, goals, is_phi=False, info=False):
        """Return the IQE value function.

        Args:
            observations: Observations.
            goals: Goals.
            is_phi: Whether the inputs are already encoded by phi.
            info: Whether to additionally return the representations phi_s and phi_g.
        """
        alpha = jax.nn.sigmoid(self.alpha())
        if is_phi:
            phi_s = observations
            phi_g = goals
        else:
            if self.encoder is not None:
                observations = self.encoder(observations)
                goals = self.encoder(goals)
            phi_s = self.phi(observations)
            phi_g = self.phi(goals)

        x = jnp.reshape(phi_s, (*phi_s.shape[:-1], -1, self.dim_per_component))
        y = jnp.reshape(phi_g, (*phi_g.shape[:-1], -1, self.dim_per_component))
        valid = x < y
        xy = jnp.concatenate(jnp.broadcast_arrays(x, y), axis=-1)
        ixy = xy.argsort(axis=-1)
        sxy = jnp.take_along_axis(xy, ixy, axis=-1)
        neg_inc_copies = jnp.take_along_axis(valid, ixy % self.dim_per_component, axis=-1) * jnp.where(
            ixy < self.dim_per_component, -1, 1
        )
        neg_inp_copies = jnp.cumsum(neg_inc_copies, axis=-1)
        neg_f = -1.0 * (neg_inp_copies < 0)
        neg_incf = jnp.concatenate([neg_f[..., :1], neg_f[..., 1:] - neg_f[..., :-1]], axis=-1)
        components = (sxy * neg_incf).sum(axis=-1)
        v = alpha * components.mean(axis=-1) + (1 - alpha) * components.max(axis=-1)

        if info:
            return v, phi_s, phi_g
        else:
            return v<|MERGE_RESOLUTION|>--- conflicted
+++ resolved
@@ -510,7 +510,6 @@
     layer_norm: bool = True
     ensemble: bool = False
     encoder: nn.Module = None
-<<<<<<< HEAD
     sa_encoder: nn.Module = None
     gs_encoder: nn.Module = None
 
@@ -519,13 +518,6 @@
         if self.ensemble:
             mlp_module = ensemblize(mlp_module, 2)
         self.phi = mlp_module((*self.hidden_dims, self.latent_dim), activate_final=False, layer_norm=self.layer_norm)
-=======
-    net_arch: str = 'mlp'
-
-    def setup(self):
-        net = create_network(self.net_arch)
-        self.phi = net((*self.hidden_dims, self.latent_dim), activate_final=False, layer_norm=self.layer_norm)
->>>>>>> 6b164335
 
     def __call__(self, observations, goals, actions=None, is_phi=False, info=False):
         """Return the MRN value function.
