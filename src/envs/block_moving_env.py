import jax
import jax.numpy as jnp
from jax import random
from typing import Tuple, Dict, Any
from dataclasses import dataclass
import chex
from flax import struct
import matplotlib
import os
import logging

class BoxPushingState(struct.PyTreeNode):
    """State representation for the box pushing environment."""
    key: jax.Array
    grid: jax.Array  # N x N grid where 0=empty, 1=box
    agent_pos: jax.Array  # [row, col] position of agent
    agent_has_box: jax.Array  # Whether agent is carrying a box
    steps: jax.Array  # Current step count
    number_of_boxes: jax.Array  # Number of boxes
    goal: jax.Array  # Goal cell coordinates for boxes
    reward: jax.Array  # Reward for the current step
    success: jax.Array # Whether all boxes are on targets


class TimeStep(BoxPushingState):
    action: jax.Array
    done: jax.Array


@dataclass
class GridStatesEnum:
    """Grid states representation for the box pushing environment."""
    EMPTY = jnp.int8(0)
    BOX = jnp.int8(1)
    TARGET = jnp.int8(2)
    AGENT = jnp.int8(3)
    AGENT_CARRYING_BOX = jnp.int8(4) # Agent is carrying a box
    AGENT_ON_BOX = jnp.int8(5) # Agent is on box
    AGENT_ON_TARGET = jnp.int8(6) # Agent is on target
    AGENT_ON_TARGET_CARRYING_BOX = jnp.int8(7) # Agent is on target carrying the box
    AGENT_ON_TARGET_WITH_BOX = jnp.int8(8) # Agent is on target on which there is a box
    AGENT_ON_TARGET_WITH_BOX_CARRYING_BOX = jnp.int8(9) # Agent is on target on which there is a box and is carrying a box
    BOX_ON_TARGET = jnp.int8(10) # Box is on target
    AGENT_ON_BOX_CARRYING_BOX = jnp.int8(11) # Agent is on box carrying a box

    @staticmethod
    @jax.jit
    def remove_targets(grid_state: jax.Array) -> jax.Array:
        """Project grid states with targets to states without targets."""
        # Create a mapping array for vectorized lookup
        # Map each state to its corresponding no-target state
        mapping_array = jnp.array([
            0,   # EMPTY -> EMPTY
            1,   # BOX -> BOX
            0,   # TARGET -> EMPTY
            4,   # AGENT_CARRYING_BOX -> AGENT_CARRYING_BOX
            3,   # AGENT -> AGENT
            5,   # AGENT_ON_BOX -> AGENT_ON_BOX
            3,   # AGENT_ON_TARGET -> AGENT
            4,   # AGENT_ON_TARGET_CARRYING_BOX -> AGENT_CARRYING_BOX
            5,   # AGENT_ON_TARGET_WITH_BOX -> AGENT_ON_BOX
            11,  # AGENT_ON_TARGET_WITH_BOX_CARRYING_BOX -> AGENT_ON_BOX_CARRYING_BOX
            1,   # BOX_ON_TARGET -> BOX
            11,  # AGENT_ON_BOX_CARRYING_BOX -> AGENT_ON_BOX_CARRYING_BOX
        ], dtype=jnp.int8)
        
        # Apply the mapping
        return mapping_array[grid_state]


ACTIONS = {
    0: (jnp.int8(-1), jnp.int8(0)),   # UP
    1: (jnp.int8(1), jnp.int8(0)),    # DOWN
    2: (jnp.int8(0), jnp.int8(-1)),   # LEFT
    3: (jnp.int8(0), jnp.int8(1)),    # RIGHT
    4: None,      # PICK_UP
    5: None       # PUT_DOWN
}

@dataclass
class BoxPushingConfig:
    grid_size: int = 5
    number_of_boxes_min: int = 3
    number_of_boxes_max: int = 4
    number_of_moving_boxes_max: int = 2
    episode_length: int = 100
    truncate_when_success: bool = False
    dense_rewards: bool = False



class BoxPushingEnv:
    """JAX-based box pushing environment."""

    # TODO: I should define here a maximum and minimum number of boxes, so that every env during reset gets different number of them
    #  also, I need to add an argument that defines the number of boxes that need to be on target from start
<<<<<<< HEAD
    def __init__(self, grid_size: int = 20, episode_length: int = 2000, number_of_boxes_min: int = 3, number_of_boxes_max:int=4, number_of_moving_boxes_max:int=2, truncate_when_success: bool = False, **kwargs):
        logging.info(f"Initializing BoxPushingEnv with grid_size={grid_size}, episode_length={episode_length}, number_of_boxes={number_of_boxes_min}, number_of_boxes_max={number_of_boxes_max}, number_of_moving_boxes_max={number_of_moving_boxes_max}")
=======
    def __init__(self, grid_size: int = 20, episode_length: int = 2000, number_of_boxes: int = 3, truncate_when_success: bool = False, dense_rewards: bool = False, **kwargs):
        # logger.info(f"Initializing BoxPushingEnv with grid_size={grid_size}, episode_length={episode_length}, number_of_boxes={number_of_boxes}")
>>>>>>> 095685f4
        self.grid_size = grid_size
        self.episode_length = episode_length
        self.action_space = 6  # UP, DOWN, LEFT, RIGHT, PICK_UP, PUT_DOWN
        self.number_of_boxes_min = number_of_boxes_min
        self.number_of_boxes_max = number_of_boxes_max
        self.number_of_moving_boxes_max = number_of_moving_boxes_max
        self.truncate_when_success = truncate_when_success
        self.dense_rewards = dense_rewards

    def reset(self, key: jax.Array) -> Tuple[BoxPushingState, Dict[str, Any]]:
        """Reset environment to initial state."""
        box_pos_key, number_of_boxes_key, agent_key, state_key = random.split(key, 4)
        
        # Initialize empty grid
        grid = jnp.zeros((self.grid_size, self.grid_size), dtype=jnp.int8)

        number_of_boxes = jax.random.randint(number_of_boxes_key, (), self.number_of_boxes_min, self.number_of_boxes_max+1)
        number_of_boxes_on_target = jnp.maximum(0, number_of_boxes - self.number_of_moving_boxes_max)
        number_of_targets_without_boxes = number_of_boxes - number_of_boxes_on_target

        box_positions = jax.random.choice(
            box_pos_key,
            self.grid_size * self.grid_size,
            shape=(self.number_of_boxes_max+self.number_of_moving_boxes_max,),
            replace=False
        )
        box_rows = box_positions // self.grid_size
        box_cols = box_positions % self.grid_size
        
        def set_cell_type(i, g):
            is_fixed = i < number_of_boxes_on_target
            is_box = (i >= number_of_boxes_on_target) & (i < number_of_boxes)
            is_target = (i >= number_of_boxes) & (i < number_of_boxes + number_of_targets_without_boxes)
            def set_fixed(g_):
                return g_.at[box_rows[i], box_cols[i]].set(GridStatesEnum.BOX_ON_TARGET)
            def set_box(g_):
                return g_.at[box_rows[i], box_cols[i]].set(GridStatesEnum.BOX)
            def set_target(g_):
                return g_.at[box_rows[i], box_cols[i]].set(GridStatesEnum.TARGET)
            def do_nothing(g_):
                return g_
            g = jax.lax.cond(
                is_fixed,
                set_fixed,
                lambda g_: jax.lax.cond(
                    is_box,
                    set_box,
                    lambda g__: jax.lax.cond(
                        is_target,
                        set_target,
                        do_nothing,
                        g__
                    ),
                    g_
                ),
                g
            )
            return g

        grid = jax.lax.fori_loop(
            0, number_of_boxes + number_of_targets_without_boxes,
            set_cell_type,
            grid
        )

        # AGENT: Place agent randomly
        agent_pos = random.randint(agent_key, (2,), 0, self.grid_size)

        # Check what's at agent position and set appropriate state
        current_cell = grid[agent_pos[0], agent_pos[1]]
        agent_state = jax.lax.cond(
            current_cell == GridStatesEnum.EMPTY,
            lambda: GridStatesEnum.AGENT,
            lambda: jax.lax.cond(
                current_cell == GridStatesEnum.BOX,
                lambda: GridStatesEnum.AGENT_ON_BOX,
                lambda: jax.lax.cond(
                    current_cell == GridStatesEnum.TARGET,
                    lambda: GridStatesEnum.AGENT_ON_TARGET,
                    lambda: jax.lax.cond(
                        current_cell == GridStatesEnum.BOX_ON_TARGET,
                        lambda: GridStatesEnum.AGENT_ON_TARGET_WITH_BOX,
                        lambda: GridStatesEnum.AGENT_ON_TARGET_WITH_BOX, # This should never happen
                    )
                )
            )
        )

        grid = grid.at[agent_pos[0], agent_pos[1]].set(agent_state)
        state = BoxPushingState(
            key=state_key,
            grid=grid,
            agent_pos=agent_pos,
            agent_has_box=False,
            steps=0,
            number_of_boxes=number_of_boxes,
            goal=jnp.zeros_like(grid),
            reward=0,
            success=0,
        )
        goal = self.create_solved_state(state)
        state = state.replace(goal=goal.grid)
        
        info = {
            'boxes_on_target': jnp.sum(grid == GridStatesEnum.BOX_ON_TARGET) + jnp.sum(grid == GridStatesEnum.AGENT_ON_TARGET_WITH_BOX) + jnp.sum(grid == GridStatesEnum.AGENT_ON_TARGET_WITH_BOX_CARRYING_BOX)
        }
        
        return state, info
    
    def step(self, state: BoxPushingState, action: int) -> Tuple[BoxPushingState, float, bool, Dict[str, Any]]:
        """Take a step in the environment."""
        chex.assert_shape(action, ())
        
        # Increment steps
        new_steps = state.steps + 1        

        reward = 0 
        done = False

        # Use jax.lax.switch instead of if-elif to handle traced arrays
        action_result = jax.lax.switch(
            action,
            branches=[
                lambda _: self.handle_movement(state, 0),  # Movement action 0
                lambda _: self.handle_movement(state, 1),  # Movement action 1
                lambda _: self.handle_movement(state, 2),  # Movement action 2
                lambda _: self.handle_movement(state, 3),  # Movement action 3
                lambda _: (state.agent_pos, *self._handle_pickup(state)),  # PICK_UP
                lambda _: (state.agent_pos, *self._handle_putdown(state)),  # PUT_DOWN
            ],
            operand=None
        )
        
        new_pos, new_grid, new_agent_has_box = action_result
        
        # Check if done
        if self.truncate_when_success:
            done = (new_steps >= self.episode_length) | self._is_goal_reached(new_grid, state.number_of_boxes)
        else:
            done = new_steps >= self.episode_length

<<<<<<< HEAD
        reward = self._is_goal_reached(new_grid, state.number_of_boxes).astype(jnp.int32)
=======
        reward = self._get_reward(new_grid)
        success = self._is_goal_reached(new_grid).astype(jnp.int32)
>>>>>>> 095685f4
        
        new_state = BoxPushingState(
            key=state.key,
            grid=new_grid,
            agent_pos=new_pos,
            agent_has_box=new_agent_has_box,
            steps=new_steps,
            number_of_boxes=state.number_of_boxes,
            goal=state.goal,
            reward=reward,
            success=success,
        )
        
        info = {
            'boxes_on_target': jnp.sum(new_grid == GridStatesEnum.BOX_ON_TARGET) + jnp.sum(new_grid == GridStatesEnum.AGENT_ON_TARGET_WITH_BOX) + jnp.sum(new_grid == GridStatesEnum.AGENT_ON_TARGET_WITH_BOX_CARRYING_BOX)
        }
        
        return new_state, reward, done, info
    
    def handle_movement(self, state: BoxPushingState, action: int) -> Tuple[jax.Array, bool]:
        row, col = state.agent_pos[0], state.agent_pos[1]
        grid = state.grid
        dr, dc = ACTIONS[action]
        new_row = row + dr
        new_col = col + dc
        
        # Check bounds and collision
        valid_move = (
            (new_row >= 0) & (new_row < self.grid_size) &
            (new_col >= 0) & (new_col < self.grid_size) 
            # ((grid[new_row, new_col] == GridStatesEnum.EMPTY) | (grid[new_row, new_col] == GridStatesEnum.TARGET) | (grid[new_row, new_col] == GridStatesEnum.BOX))
        )

        # Use jax.lax.cond instead of if statement to handle traced arrays
        def move_valid():
            # Check if agent was on box or target or box on target before clearing
            grid_after_clear = jax.lax.switch(
                jnp.array([
                    grid[row, col] == GridStatesEnum.AGENT_ON_BOX,
                    grid[row, col] == GridStatesEnum.AGENT_ON_TARGET,
                    grid[row, col] == GridStatesEnum.AGENT_ON_TARGET_WITH_BOX,
                    grid[row, col] == GridStatesEnum.AGENT_ON_TARGET_WITH_BOX_CARRYING_BOX,
                    grid[row, col] == GridStatesEnum.AGENT_ON_TARGET_CARRYING_BOX,
                    grid[row, col] == GridStatesEnum.AGENT_ON_BOX_CARRYING_BOX,
                    grid[row, col] == GridStatesEnum.AGENT,
                    grid[row, col] == GridStatesEnum.AGENT_CARRYING_BOX,
                ]).astype(jnp.int8).argmax(),
                [
                    lambda: grid.at[row, col].set(GridStatesEnum.BOX),  # Leave box if agent was on box
                    lambda: grid.at[row, col].set(GridStatesEnum.TARGET),  # Leave target if agent was on target
                    lambda: grid.at[row, col].set(GridStatesEnum.BOX_ON_TARGET),  # Leave box on target if agent was on box on target
                    lambda: grid.at[row, col].set(GridStatesEnum.BOX_ON_TARGET),  # Leave box on target if agent was on box on target
                    lambda: grid.at[row, col].set(GridStatesEnum.TARGET),  # Leave target if agent was on target
                    lambda: grid.at[row, col].set(GridStatesEnum.BOX),  # Leave box on target if agent was on box on target
                    lambda: grid.at[row, col].set(GridStatesEnum.EMPTY),  # Clear if agent was just on empty cell
                    lambda: grid.at[row, col].set(GridStatesEnum.EMPTY),  # Clear if agent was just on empty cell
                ]
            )
            
            # Check if agent is now on box, target, or empty cell
            new_grid = jax.lax.cond(
                state.agent_has_box,
                lambda: jax.lax.switch(
                    jnp.array([
                        grid_after_clear[new_row, new_col] == GridStatesEnum.BOX,
                        grid_after_clear[new_row, new_col] == GridStatesEnum.TARGET,
                        grid_after_clear[new_row, new_col] == GridStatesEnum.BOX_ON_TARGET,
                        grid_after_clear[new_row, new_col] == GridStatesEnum.EMPTY,
                    ]).astype(jnp.int8).argmax(),
                    [
                        lambda: grid_after_clear.at[new_row, new_col].set(GridStatesEnum.AGENT_ON_BOX_CARRYING_BOX),  # Agent on box carrying box
                        lambda: grid_after_clear.at[new_row, new_col].set(GridStatesEnum.AGENT_ON_TARGET_CARRYING_BOX),  # Agent on target carrying box
                        lambda: grid_after_clear.at[new_row, new_col].set(GridStatesEnum.AGENT_ON_TARGET_WITH_BOX_CARRYING_BOX),  # Agent on box on target carrying box
                        lambda: grid_after_clear.at[new_row, new_col].set(GridStatesEnum.AGENT_CARRYING_BOX),  # Agent on empty cell carrying box
                    ]
                ),
                lambda: jax.lax.switch(
                    jnp.array([
                        grid_after_clear[new_row, new_col] == GridStatesEnum.BOX,
                        grid_after_clear[new_row, new_col] == GridStatesEnum.TARGET,
                        grid_after_clear[new_row, new_col] == GridStatesEnum.BOX_ON_TARGET,
                        grid_after_clear[new_row, new_col] == GridStatesEnum.EMPTY,
                    ]).astype(jnp.int8).argmax(),
                    [
                        lambda: grid_after_clear.at[new_row, new_col].set(GridStatesEnum.AGENT_ON_BOX),  # Agent on box
                        lambda: grid_after_clear.at[new_row, new_col].set(GridStatesEnum.AGENT_ON_TARGET),  # Agent on target
                        lambda: grid_after_clear.at[new_row, new_col].set(GridStatesEnum.AGENT_ON_TARGET_WITH_BOX),  # Agent on box on target
                        lambda: grid_after_clear.at[new_row, new_col].set(GridStatesEnum.AGENT),  # Agent on empty cell
                    ]
                )
            )
            return jnp.array([new_row, new_col]), new_grid, state.agent_has_box
        
        def move_invalid():
            return state.agent_pos, grid, state.agent_has_box
        
        new_pos, new_grid, new_agent_has_box = jax.lax.cond(
            valid_move,
            move_valid,
            move_invalid
        )
        
        return new_pos, new_grid, new_agent_has_box

    def _handle_putdown(self, state: BoxPushingState) -> Tuple[jax.Array, bool]:
        """Handle putdown action."""

        row, col = state.agent_pos[0], state.agent_pos[1]
        current_cell = state.grid[row, col]
        def putdown_valid():
            new_grid = state.grid.at[row, col].set(GridStatesEnum.AGENT_ON_TARGET_WITH_BOX)
            return new_grid, False
        
        def putdown_invalid():
            return state.grid, state.agent_has_box
        
        new_grid, new_agent_has_box = jax.lax.cond(
            current_cell == GridStatesEnum.AGENT_ON_TARGET_CARRYING_BOX,
            putdown_valid,
            putdown_invalid
        )
        return new_grid, new_agent_has_box

    def _is_goal_reached(self, grid: jax.Array, number_of_boxes: int) -> bool:
        """Check if all boxes are in target cells."""
        return jnp.sum(grid == GridStatesEnum.BOX_ON_TARGET) + jnp.sum(grid == GridStatesEnum.AGENT_ON_TARGET_WITH_BOX) == number_of_boxes
    
    def _get_reward(self, grid: jax.Array) -> float:
        """Get reward for the current state."""
<<<<<<< HEAD
        return jnp.sum(grid == GridStatesEnum.BOX_ON_TARGET) + jnp.sum(grid == GridStatesEnum.AGENT_ON_TARGET_WITH_BOX) + jnp.sum(grid == GridStatesEnum.AGENT_ON_TARGET_WITH_BOX_CARRYING_BOX)
=======
        boxes_on_targets = jnp.sum(grid == GridStatesEnum.BOX_ON_TARGET) + jnp.sum(grid == GridStatesEnum.AGENT_ON_TARGET_WITH_BOX)
        if self.dense_rewards:
            return boxes_on_targets
        else:
            return (boxes_on_targets == self.number_of_boxes).astype(jnp.int32)
>>>>>>> 095685f4

    def _handle_pickup(self, state: BoxPushingState) -> Tuple[jax.Array, bool]:
        """Handle pickup action."""
            
        row, col = state.agent_pos[0], state.agent_pos[1]
        current_cell = state.grid[row, col]
        def pickup_valid():
            new_grid = state.grid.at[row, col].set(GridStatesEnum.AGENT_CARRYING_BOX)
            return new_grid, True
        
        def pickup_invalid():
            return state.grid, state.agent_has_box
        
        new_grid, new_agent_has_box = jax.lax.cond(
            current_cell == GridStatesEnum.AGENT_ON_BOX,
            pickup_valid,
            pickup_invalid
        )
        return new_grid, new_agent_has_box

    def play_game(self, key: jax.Array):
        """Interactive game loop using input() for controls."""
        import time
        
        # Initialize the environment
        state, _ = self.reset(key)
        done = False
        total_reward = 0
        
        print("=== Box Pushing Game ===")
        print("Controls: w(up), s(down), a(left), d(right), e(pickup), r(drop)")
        print("Goal: Move boxes to target cells (marked with 'T')")
        print("Press 'q' to quit\n")
        
        while not done:
            # Display current state
            self._display_state(state)
            print(f"Steps: {state.steps}, Reward: {total_reward}")
            
            # Get user input
            action = None
            while action is None:
                try:
                    user_input = input("Enter action (w/s/a/d/e/r/q/g): ").lower().strip()
                    if user_input == 'w':
                        action = 0  # Up
                    elif user_input == 's':
                        action = 1  # Down
                    elif user_input == 'a':
                        action = 2  # Left
                    elif user_input == 'd':
                        action = 3  # Right
                    elif user_input == 'e':
                        action = 4  # Pickup
                    elif user_input == 'r':
                        action = 5  # Drop
                    elif user_input == 'q':
                        print("Game ended by user.")
                        return
                    elif user_input == 'g':
                        print("Game restarted by user.")
                        action= "restart"
                    else:
                        print("Invalid input. Use w/s/a/d/e/r/q/g")
                except (EOFError, KeyboardInterrupt):
                    print("\nGame ended by user.")
                    return
            
            # Take action
            if action=="restart":
                state, info = self.reset(state.key)
            else:
                state, reward, done, info = self.step(state, action)
                total_reward += reward
        
        # Final display
        self._display_state(state)
        print(f"\nGame Over! Final Reward: {total_reward}")
        print(f"Boxes moved to target: {info['boxes_moved']}/{info['total_boxes']}")
        
    def _display_state(self, state: BoxPushingState):
        """Display the current game state in ASCII."""
        print("\n" + "=" * (self.grid_size * 2 + 1))
        for row in range(self.grid_size):
            print("|", end="")
            for col in range(self.grid_size):
                cell_value = state.grid[row, col]
                print(f"{cell_value} ", end="")
            print("|")
        print("=" * (self.grid_size * 2 + 1))

    def create_solved_state(self, state: BoxPushingState) -> BoxPushingState:
        """Create a solved state."""
        # Change all target cells to box on target
        target_mask = (state.grid == GridStatesEnum.TARGET) | (state.grid == GridStatesEnum.BOX_ON_TARGET)
        state = state.replace(
            grid=jnp.where(target_mask, GridStatesEnum.BOX_ON_TARGET, state.grid)
        )
        # Change all boxes to empty - use where to avoid boolean indexing issue
        box_mask = state.grid == GridStatesEnum.BOX
        state = state.replace(
            grid=jnp.where(box_mask, GridStatesEnum.EMPTY, state.grid)
        )
        
        # Check what cell the agent is currently on and update accordingly
        agent_row, agent_col = state.agent_pos[0], state.agent_pos[1]
        current_cell = state.grid[agent_row, agent_col]
        
        # Update grid based on current cell type
        new_cell_value = jax.lax.cond(
            current_cell == GridStatesEnum.BOX_ON_TARGET,
            lambda: GridStatesEnum.AGENT_ON_TARGET_WITH_BOX,  # Agent on target with box
            lambda: jax.lax.cond(
                current_cell == GridStatesEnum.EMPTY,
                lambda: GridStatesEnum.AGENT,  # Agent on empty cell
                lambda: current_cell  # Keep current cell if it's already an agent state
            )
        )
        
        state = state.replace(
            grid=state.grid.at[agent_row, agent_col].set(new_cell_value),
            agent_has_box=jnp.array(False)
        )
        return state
    
    def get_dummy_timestep(self, key):
        dummy_timestep = TimeStep(
            key=key,
            grid=jnp.zeros((self.grid_size, self.grid_size), dtype=jnp.int8),
            number_of_boxes=jnp.zeros((1,), dtype=jnp.int8),
            agent_pos=jnp.zeros((2,), dtype=jnp.int8),
            agent_has_box=jnp.zeros((1,), dtype=jnp.int8),
            steps=jnp.zeros((1,), dtype=jnp.int8),
            action=jnp.zeros((1,), dtype=jnp.int8),
            goal=jnp.zeros((self.grid_size, self.grid_size), dtype=jnp.int8),
            reward=jnp.zeros((1,), dtype=jnp.int8),
            success=jnp.zeros((1,), dtype=jnp.int8),
            done=jnp.zeros((1,), dtype=jnp.int8),
        )

        return dummy_timestep

    @staticmethod
    def animate(ax, timesteps, frame, img_prefix='assets'):
        ax.clear()
        grid_state = timesteps.grid[0, frame]
        action = timesteps.action[0, frame]
        reward = timesteps.reward[0, frame]

        # Create color mapping for grid states
        imgs = {
            0: 'floor.png',                                  # EMPTY
            1: 'box.png',                                    # BOX
            2: 'box_target.png',                             # TARGET
            3: 'agent.png',                                  # AGENT
            4: 'agent_carrying_box.png',                     # AGENT_CARRYING_BOX
            5: 'agent_on_box.png',                           # AGENT_ON_BOX
            6: 'agent_on_target.png',                        # AGENT_ON_TARGET
            7: 'agent_on_target_carrying_box.png',           # AGENT_ON_TARGET_CARRYING_BOX
            8: 'agent_on_target_with_box.png',               # AGENT_ON_TARGET_WITH_BOX
            9: 'agent_on_target_with_box_carrying_box.png',  # AGENT_ON_TARGET_WITH_BOX_CARRYING_BOX
            10: 'box_on_target.png',                         # BOX_ON_TARGET
            11: 'agent_on_box_carrying_box.png'              # AGENT_ON_BOX_CARRYING_BOX
        }

        # Plot grid
        for i in range(grid_state.shape[0]):
            for j in range(grid_state.shape[1]):
                img_name = imgs[int(grid_state[i, j])]
                img_path = os.path.join(img_prefix, img_name)
                img = matplotlib.image.imread(img_path)
                ax.imshow(img, extent = [i+1, i, j+1, j])


        ax.set_xlim(0, grid_state.shape[1])
        ax.set_ylim(0, grid_state.shape[0])
        ax.set_title(f'Step {frame} | Action: {action} | Reward: {reward:.2f}')
        ax.set_aspect('equal')
        ax.invert_yaxis()


class Wrapper(BoxPushingEnv):
    def __init__(self, env: BoxPushingEnv):
        self._env = env
        # Copy attributes from wrapped environment
        for attr in ['grid_size', 'episode_length', 'number_of_boxes_min', 'number_of_boxes_max', 'number_of_moving_boxes_max']:
            if hasattr(env, attr):
                setattr(self, attr, getattr(env, attr))
    
    def reset(self, key: jax.Array) -> Tuple[BoxPushingState, Dict[str, Any]]:
        return self._env.reset(key)
    
    def step(self, state: BoxPushingState, action: int) -> Tuple[BoxPushingState, float, bool, Dict[str, Any]]:
        return self._env.step(state, action)


class AutoResetWrapper(Wrapper):
    def __init__(self, env: BoxPushingEnv):
        super().__init__(env)
    
    def step(self, state: BoxPushingState, action: int) -> Tuple[BoxPushingState, float, bool, Dict[str, Any]]:
        state, reward, done, info = self._env.step(state, action)
        key_new, _ = jax.random.split(state.key, 2)
        
        def reset_fn(key):
            reset_state, reset_info = self._env.reset(key)
            return reset_state
        
        state = jax.lax.cond(
            done,
            lambda: reset_fn(key_new),
            lambda: state
        )
        return state, reward, done, info


if __name__ == "__main__":
    env = BoxPushingEnv(grid_size=5, number_of_boxes_max=5, number_of_boxes_min=3)
    key = jax.random.PRNGKey(0)
    env.play_game(key)<|MERGE_RESOLUTION|>--- conflicted
+++ resolved
@@ -94,13 +94,8 @@
 
     # TODO: I should define here a maximum and minimum number of boxes, so that every env during reset gets different number of them
     #  also, I need to add an argument that defines the number of boxes that need to be on target from start
-<<<<<<< HEAD
-    def __init__(self, grid_size: int = 20, episode_length: int = 2000, number_of_boxes_min: int = 3, number_of_boxes_max:int=4, number_of_moving_boxes_max:int=2, truncate_when_success: bool = False, **kwargs):
+    def __init__(self, grid_size: int = 20, episode_length: int = 2000, number_of_boxes_min: int = 3, number_of_boxes_max:int=4, number_of_moving_boxes_max:int=2, truncate_when_success: bool = False, dense_rewards: bool = False, **kwargs):
         logging.info(f"Initializing BoxPushingEnv with grid_size={grid_size}, episode_length={episode_length}, number_of_boxes={number_of_boxes_min}, number_of_boxes_max={number_of_boxes_max}, number_of_moving_boxes_max={number_of_moving_boxes_max}")
-=======
-    def __init__(self, grid_size: int = 20, episode_length: int = 2000, number_of_boxes: int = 3, truncate_when_success: bool = False, dense_rewards: bool = False, **kwargs):
-        # logger.info(f"Initializing BoxPushingEnv with grid_size={grid_size}, episode_length={episode_length}, number_of_boxes={number_of_boxes}")
->>>>>>> 095685f4
         self.grid_size = grid_size
         self.episode_length = episode_length
         self.action_space = 6  # UP, DOWN, LEFT, RIGHT, PICK_UP, PUT_DOWN
@@ -242,12 +237,8 @@
         else:
             done = new_steps >= self.episode_length
 
-<<<<<<< HEAD
-        reward = self._is_goal_reached(new_grid, state.number_of_boxes).astype(jnp.int32)
-=======
         reward = self._get_reward(new_grid)
-        success = self._is_goal_reached(new_grid).astype(jnp.int32)
->>>>>>> 095685f4
+        success = self._is_goal_reached(new_grid, state.number_of_boxes).astype(jnp.int32)
         
         new_state = BoxPushingState(
             key=state.key,
@@ -377,15 +368,11 @@
     
     def _get_reward(self, grid: jax.Array) -> float:
         """Get reward for the current state."""
-<<<<<<< HEAD
-        return jnp.sum(grid == GridStatesEnum.BOX_ON_TARGET) + jnp.sum(grid == GridStatesEnum.AGENT_ON_TARGET_WITH_BOX) + jnp.sum(grid == GridStatesEnum.AGENT_ON_TARGET_WITH_BOX_CARRYING_BOX)
-=======
-        boxes_on_targets = jnp.sum(grid == GridStatesEnum.BOX_ON_TARGET) + jnp.sum(grid == GridStatesEnum.AGENT_ON_TARGET_WITH_BOX)
+        boxes_on_targets = jnp.sum(grid == GridStatesEnum.BOX_ON_TARGET) + jnp.sum(grid == GridStatesEnum.AGENT_ON_TARGET_WITH_BOX) + jnp.sum(grid == GridStatesEnum.AGENT_ON_TARGET_WITH_BOX_CARRYING_BOX)
         if self.dense_rewards:
             return boxes_on_targets
         else:
             return (boxes_on_targets == self.number_of_boxes).astype(jnp.int32)
->>>>>>> 095685f4
 
     def _handle_pickup(self, state: BoxPushingState) -> Tuple[jax.Array, bool]:
         """Handle pickup action."""
