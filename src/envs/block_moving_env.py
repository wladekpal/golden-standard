--- conflicted
+++ resolved
@@ -251,7 +251,7 @@
             steps=jnp.zeros((1,), dtype=jnp.int8),
             action=jnp.zeros((1,), dtype=jnp.int8),
             goal=jnp.zeros((self.grid_size, self.grid_size), dtype=jnp.int8),
-            reward=jnp.zeros((1,), dtype=jnp.int8),
+            reward=jnp.zeros((1,), dtype=jnp.float32),
             success=jnp.zeros((1,), dtype=jnp.int8),
             done=jnp.zeros((1,), dtype=jnp.int8),
             truncated=jnp.zeros((1,), dtype=jnp.int8),
@@ -758,26 +758,7 @@
         print("=" * (self.grid_size * 2 + 1))
 
     def get_dummy_timestep(self, key):
-<<<<<<< HEAD
-        dummy_timestep = TimeStep(
-            key=key,
-            grid=jnp.zeros((self.grid_size, self.grid_size), dtype=jnp.int8),
-            number_of_boxes=jnp.zeros((1,), dtype=jnp.int8),
-            agent_pos=jnp.zeros((2,), dtype=jnp.int8),
-            agent_has_box=jnp.zeros((1,), dtype=jnp.int8),
-            steps=jnp.zeros((1,), dtype=jnp.int8),
-            action=jnp.zeros((1,), dtype=jnp.int8),
-            goal=jnp.zeros((self.grid_size, self.grid_size), dtype=jnp.int8),
-            reward=jnp.zeros((1,), dtype=jnp.float32),
-            success=jnp.zeros((1,), dtype=jnp.int8),
-            done=jnp.zeros((1,), dtype=jnp.int8),
-            truncated=jnp.zeros((1,), dtype=jnp.int8),
-        )
-
-        return dummy_timestep
-=======
         return self.level_generator.get_dummy_timestep(key)
->>>>>>> 966f32cd
 
     @staticmethod
     def animate(ax, timesteps, frame, img_prefix="assets"):
@@ -879,8 +860,8 @@
     def step(self, state: BoxPushingState, action: int) -> Tuple[BoxPushingState, float, bool, Dict[str, Any]]:
         new_state, reward, done, info = self._env.step(state, action)
         is_truncated = jnp.logical_or(info["truncated"], self.check_symmetry_crossing(state, new_state))
-        
-        new_info = {**info, "truncated":is_truncated}
+
+        new_info = {**info, "truncated": is_truncated}
 
         return new_state, reward, done, new_info
 
@@ -901,8 +882,8 @@
     def step(self, state: BoxPushingState, action: int) -> Tuple[BoxPushingState, float, bool, Dict[str, Any]]:
         new_state, reward, done, info = self._env.step(state, action)
         is_truncated = jnp.logical_or(info["truncated"], self.check_wrong_quarter_crossing(new_state))
-        
-        new_info = {**info, "truncated":is_truncated}
+
+        new_info = {**info, "truncated": is_truncated}
 
         return new_state, reward, done, new_info
 
