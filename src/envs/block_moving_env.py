import jax
import jax.numpy as jnp
from jax import random
from typing import Tuple, Dict, Any
from dataclasses import dataclass
import chex
from flax import struct
import matplotlib
import os
import logging


class BoxPushingState(struct.PyTreeNode):
    """State representation for the box pushing environment."""

    key: jax.Array
    grid: jax.Array  # N x N grid where 0=empty, 1=box
    agent_pos: jax.Array  # [row, col] position of agent
    agent_has_box: jax.Array  # Whether agent is carrying a box
    steps: jax.Array  # Current step count
    number_of_boxes: jax.Array  # Number of boxes
    goal: jax.Array  # Goal cell coordinates for boxes
    reward: jax.Array  # Reward for the current step
    success: jax.Array  # Whether all boxes are on targets
    extras: Dict  # Field for extra information used by filtering wrappers


class TimeStep(BoxPushingState):
    action: jax.Array
    done: jax.Array
    truncated: jax.Array


@dataclass
class GridStatesEnum:
    """Grid states representation for the box pushing environment."""

    EMPTY = jnp.int8(0)
    BOX = jnp.int8(1)
    TARGET = jnp.int8(2)
    AGENT = jnp.int8(3)
    AGENT_CARRYING_BOX = jnp.int8(4)  # Agent is carrying a box
    AGENT_ON_BOX = jnp.int8(5)  # Agent is on box
    AGENT_ON_TARGET = jnp.int8(6)  # Agent is on target
    AGENT_ON_TARGET_CARRYING_BOX = jnp.int8(7)  # Agent is on target carrying the box
    AGENT_ON_TARGET_WITH_BOX = jnp.int8(8)  # Agent is on target on which there is a box
    AGENT_ON_TARGET_WITH_BOX_CARRYING_BOX = jnp.int8(9)  # noqa: E501 Agent is on target on which there is a box and is carrying a box
    BOX_ON_TARGET = jnp.int8(10)  # Box is on target
    AGENT_ON_BOX_CARRYING_BOX = jnp.int8(11)  # Agent is on box carrying a box


REMOVE_TARGETS_DICT = {
    int(GridStatesEnum.EMPTY): int(GridStatesEnum.EMPTY),
    int(GridStatesEnum.BOX): int(GridStatesEnum.BOX),
    int(GridStatesEnum.TARGET): int(GridStatesEnum.EMPTY),  # map TARGET -> EMPTY
    int(GridStatesEnum.AGENT): int(GridStatesEnum.AGENT),
    int(GridStatesEnum.AGENT_CARRYING_BOX): int(GridStatesEnum.AGENT_CARRYING_BOX),
    int(GridStatesEnum.AGENT_ON_BOX): int(GridStatesEnum.AGENT_ON_BOX),
    int(GridStatesEnum.AGENT_ON_TARGET): int(GridStatesEnum.AGENT),  # example
    int(GridStatesEnum.AGENT_ON_TARGET_CARRYING_BOX): int(GridStatesEnum.AGENT_CARRYING_BOX),
    int(GridStatesEnum.AGENT_ON_TARGET_WITH_BOX): int(GridStatesEnum.AGENT_ON_BOX),
    int(GridStatesEnum.AGENT_ON_TARGET_WITH_BOX_CARRYING_BOX): int(GridStatesEnum.AGENT_ON_BOX_CARRYING_BOX),
    int(GridStatesEnum.BOX_ON_TARGET): int(GridStatesEnum.BOX),
    int(GridStatesEnum.AGENT_ON_BOX_CARRYING_BOX): int(GridStatesEnum.AGENT_ON_BOX_CARRYING_BOX),
}

REMOVE_AGENT_DICT = {
    int(GridStatesEnum.EMPTY): int(GridStatesEnum.EMPTY),
    int(GridStatesEnum.BOX): int(GridStatesEnum.BOX),
    int(GridStatesEnum.TARGET): int(GridStatesEnum.TARGET),
    int(GridStatesEnum.AGENT): int(GridStatesEnum.EMPTY),  # agent standing on empty -> empty
    int(GridStatesEnum.AGENT_CARRYING_BOX): int(GridStatesEnum.EMPTY),  # carried box not on grid -> empty
    int(GridStatesEnum.AGENT_ON_BOX): int(GridStatesEnum.BOX),  # agent on box -> box remains
    int(GridStatesEnum.AGENT_ON_TARGET): int(GridStatesEnum.TARGET),  # agent on target -> target remains
    int(GridStatesEnum.AGENT_ON_TARGET_CARRYING_BOX): int(GridStatesEnum.TARGET),  # carrying box not on grid -> target
    int(GridStatesEnum.AGENT_ON_TARGET_WITH_BOX): int(GridStatesEnum.BOX_ON_TARGET),  # box on target stays
    int(GridStatesEnum.AGENT_ON_TARGET_WITH_BOX_CARRYING_BOX): int(GridStatesEnum.BOX_ON_TARGET),  # noqa: E501 same: box on target stays
    int(GridStatesEnum.BOX_ON_TARGET): int(GridStatesEnum.BOX_ON_TARGET),
    int(GridStatesEnum.AGENT_ON_BOX_CARRYING_BOX): int(GridStatesEnum.BOX),  # noqa: E501 agent standing on a box (and also carrying one) -> box stays
}

ADD_AGENT_DICT = {
    int(GridStatesEnum.EMPTY): int(GridStatesEnum.AGENT),  # empty -> agent
    int(GridStatesEnum.BOX): int(GridStatesEnum.AGENT_ON_BOX),  # box -> agent on box
    int(GridStatesEnum.TARGET): int(GridStatesEnum.AGENT_ON_TARGET),  # target -> agent on target
    int(GridStatesEnum.BOX_ON_TARGET): int(GridStatesEnum.AGENT_ON_TARGET_WITH_BOX),  # noqa: E501 box on target -> agent on that box+target
}

EMPTY_VAL = int(GridStatesEnum.EMPTY)
max_key = max(REMOVE_AGENT_DICT.keys())
_REMOVE_AGENT_ARRAY = jnp.array([REMOVE_AGENT_DICT.get(i, EMPTY_VAL) for i in range(max_key + 1)], dtype=jnp.int8)
_ADD_AGENT_ARRAY = jnp.array([ADD_AGENT_DICT.get(i, EMPTY_VAL) for i in range(max_key + 1)], dtype=jnp.int8)


PICK_UP_DICT = {
    int(GridStatesEnum.AGENT_ON_BOX): int(GridStatesEnum.AGENT_CARRYING_BOX),
    int(GridStatesEnum.AGENT_ON_TARGET_WITH_BOX): int(GridStatesEnum.AGENT_ON_TARGET_CARRYING_BOX),
}

PUT_DOWN_DICT = {v: k for k, v in PICK_UP_DICT.items()}

EMPTY_VAL = int(GridStatesEnum.EMPTY)
max_key = max(REMOVE_TARGETS_DICT.keys())
# array size must be max_key + 1 so that numeric enum values are usable as indices
_MAPPING_ARRAY = jnp.array([REMOVE_TARGETS_DICT.get(i, EMPTY_VAL) for i in range(max_key + 1)], dtype=jnp.int8)


@jax.jit
def remove_targets(grid_state: jax.Array) -> jax.Array:
    """Project grid states with targets to states without targets using a pre-built mapping array."""
    # ensure integer indexing dtype
    return _MAPPING_ARRAY[grid_state.astype(jnp.int8)]


ACTIONS = {
    0: (jnp.int8(-1), jnp.int8(0)),  # UP
    1: (jnp.int8(1), jnp.int8(0)),  # DOWN
    2: (jnp.int8(0), jnp.int8(-1)),  # LEFT
    3: (jnp.int8(0), jnp.int8(1)),  # RIGHT
    4: None,  # PICK_UP
    5: None,  # PUT_DOWN
}


@dataclass
class BoxPushingConfig:
    grid_size: int = 5
    number_of_boxes_min: int = 3
    number_of_boxes_max: int = 4
    number_of_moving_boxes_max: int = 2
    episode_length: int = 100
    terminate_when_success: bool = False
    dense_rewards: bool = False
    negative_sparse: bool = False
    level_generator: str = "default"
    generator_special: bool = False
    quarter_size: int | None = None

def calculate_number_of_boxes(grid: jax.Array):
    return int(
        jnp.sum(grid == GridStatesEnum.BOX_ON_TARGET)
        + jnp.sum(grid == GridStatesEnum.AGENT_ON_TARGET_WITH_BOX)
        + jnp.sum(grid == GridStatesEnum.AGENT_CARRYING_BOX)
        + jnp.sum(grid == GridStatesEnum.AGENT_ON_BOX)
        + jnp.sum(grid == GridStatesEnum.AGENT_ON_TARGET_CARRYING_BOX)
        + 2 * jnp.sum(grid == GridStatesEnum.AGENT_ON_TARGET_WITH_BOX_CARRYING_BOX)
        + 2 * jnp.sum(grid == GridStatesEnum.AGENT_ON_BOX_CARRYING_BOX)
        + jnp.sum(grid == GridStatesEnum.BOX)
    )


def create_solved_state(state: BoxPushingState) -> BoxPushingState:
    """Create a solved state."""
    # Change all target cells to box on target
    target_mask = (state.grid == GridStatesEnum.TARGET) | (state.grid == GridStatesEnum.BOX_ON_TARGET)
    state = state.replace(grid=jnp.where(target_mask, GridStatesEnum.BOX_ON_TARGET, state.grid))
    # Change all boxes to empty - use where to avoid boolean indexing issue
    box_mask = state.grid == GridStatesEnum.BOX
    state = state.replace(grid=jnp.where(box_mask, GridStatesEnum.EMPTY, state.grid))

    # Check what cell the agent is currently on and update accordingly
    agent_row, agent_col = state.agent_pos[0], state.agent_pos[1]
    current_cell = state.grid[agent_row, agent_col]

    # Update grid based on current cell type
    new_cell_value = jax.lax.cond(
        current_cell == GridStatesEnum.AGENT_ON_TARGET,
        lambda: GridStatesEnum.AGENT_ON_TARGET_WITH_BOX,
        lambda: jax.lax.cond(
            current_cell == GridStatesEnum.AGENT_ON_BOX,
            lambda: GridStatesEnum.AGENT,
            lambda: current_cell,  # noqa: E501 Here goes: AGENT_ON_TARGET_WITH_BOX -> AGENT_ON_TARGET_WITH_BOX and Agent -> Agent
        ),
    )
    state = state.replace(grid=state.grid.at[agent_row, agent_col].set(new_cell_value), agent_has_box=jnp.array(False))
    return state

<<<<<<< HEAD
=======

def find_agent_position(grid) -> jnp.array:
    actor_states = jnp.isin(
        grid,
        jnp.array(
            [
                GridStatesEnum.AGENT,
                GridStatesEnum.AGENT_ON_BOX,
                GridStatesEnum.AGENT_ON_TARGET,
                GridStatesEnum.AGENT_ON_TARGET_WITH_BOX,
            ]
        ),
    )
    idx = jnp.argmax(actor_states)

    row_idx = idx // grid.shape[1]
    col_idx = idx % grid.shape[1]

    return jnp.array([row_idx, col_idx])


>>>>>>> 15727ff9
class DefaultLevelGenerator:
    def __init__(self, grid_size, number_of_boxes_min, number_of_boxes_max, number_of_moving_boxes_max):
        self.grid_size = grid_size
        self.number_of_boxes_min = number_of_boxes_min
        self.number_of_boxes_max = number_of_boxes_max
        self.number_of_moving_boxes_max = number_of_moving_boxes_max

    def place_agent(self, grid, agent_key):
        agent_pos = random.randint(agent_key, (2,), 0, grid.shape[0])
        current_cell = grid[agent_pos[0], agent_pos[1]]

        # TODO: This is ugly, maybe it can be refactored somehow ?
        agent_state = jax.lax.cond(
            current_cell == GridStatesEnum.EMPTY,
            lambda: GridStatesEnum.AGENT,
            lambda: jax.lax.cond(
                current_cell == GridStatesEnum.BOX,
                lambda: GridStatesEnum.AGENT_ON_BOX,
                lambda: jax.lax.cond(
                    current_cell == GridStatesEnum.TARGET,
                    lambda: GridStatesEnum.AGENT_ON_TARGET,
                    lambda: jax.lax.cond(
                        current_cell == GridStatesEnum.BOX_ON_TARGET,
                        lambda: GridStatesEnum.AGENT_ON_TARGET_WITH_BOX,
                        lambda: GridStatesEnum.AGENT_ON_TARGET_WITH_BOX,  # This should never happen
                    ),
                ),
            ),
        )

        new_grid = grid.at[agent_pos[0], agent_pos[1]].set(agent_state)
        return agent_pos, new_grid

    def generate(self, key) -> BoxPushingState:
        permutation_key, number_of_boxes_key, agent_key, state_key = random.split(key, 4)

        idxs = jnp.arange(self.grid_size * self.grid_size)

        number_of_boxes = jax.random.randint(
            number_of_boxes_key, (), self.number_of_boxes_min, self.number_of_boxes_max + 1
        )
        number_of_boxes_on_target = jnp.maximum(0, number_of_boxes - self.number_of_moving_boxes_max)
        number_of_targets_without_boxes = number_of_boxes - number_of_boxes_on_target

        is_fixed = idxs < number_of_boxes_on_target
        is_box = (idxs >= number_of_boxes_on_target) & (idxs < number_of_boxes)
        is_target = (idxs >= number_of_boxes) & (idxs < number_of_boxes + number_of_targets_without_boxes)

        # TODO: this could be made more efficient by only looping over indicies up to 2 * number_of_boxes_max, and then concatenating with empty rest of the board
        # this shouldn't matter with board sizes we work now, but worth remembering in the future
        grid = jnp.piecewise(
            idxs,
            [is_fixed, is_box, is_target],
            [GridStatesEnum.BOX_ON_TARGET, GridStatesEnum.BOX, GridStatesEnum.TARGET, GridStatesEnum.EMPTY],
        ).astype(jnp.int8)

        grid = jax.random.permutation(permutation_key, grid)
        grid = grid.reshape((self.grid_size, self.grid_size))

        # Agent is placed at any field randomly
        agent_pos, grid = self.place_agent(grid, agent_key)

        state = BoxPushingState(
            key=state_key,
            grid=grid,
            agent_pos=agent_pos,
            agent_has_box=False,
            steps=0,
            number_of_boxes=number_of_boxes,
            goal=jnp.zeros_like(grid),
            reward=0.0,
            success=0,
            extras={},
        )

        goal = create_solved_state(state)
        state = state.replace(goal=goal.grid)

        return state

    def get_dummy_timestep(self, key):
        return TimeStep(
            key=key,
            grid=jnp.zeros((self.grid_size, self.grid_size), dtype=jnp.int8),
            number_of_boxes=jnp.zeros((1,), dtype=jnp.int8),
            agent_pos=jnp.zeros((2,), dtype=jnp.int8),
            agent_has_box=jnp.zeros((1,), dtype=jnp.int8),
            steps=jnp.zeros((1,), dtype=jnp.int8),
            action=jnp.zeros((1,), dtype=jnp.int8),
            goal=jnp.zeros((self.grid_size, self.grid_size), dtype=jnp.int8),
            reward=jnp.zeros((1,), dtype=jnp.float32),
            success=jnp.zeros((1,), dtype=jnp.int8),
            done=jnp.zeros((1,), dtype=jnp.int8),
            truncated=jnp.zeros((1,), dtype=jnp.int8),
            extras={},
        )


class VariableQuarterGenerator(DefaultLevelGenerator):
    def __init__(
        self,
        grid_size,
        number_of_boxes_min,
        number_of_boxes_max,
        number_of_moving_boxes_max,
        quarter_size,
        special=False,
    ):
        # This is mostly for convenience, without it there would have to be a lot of if statements

        assert number_of_boxes_max <= quarter_size * quarter_size
        assert number_of_boxes_max == number_of_boxes_max, "In this generator we assume all boxes always move"
        assert number_of_boxes_min == number_of_boxes_max, (
            "In this generator we assume there is only one possible number of boxes"
        )
        self.special = special
        self.quarter_size = quarter_size

        super().__init__(grid_size, number_of_boxes_min, number_of_boxes_max, number_of_moving_boxes_max)

    def generate_box_quarter(self, number_of_boxes, key):
        quarter = jnp.full(self.quarter_size * self.quarter_size, GridStatesEnum.EMPTY)
        idxs = jnp.arange(self.quarter_size * self.quarter_size)

        is_box = idxs < number_of_boxes

        quarter = jnp.piecewise(idxs, [is_box], [GridStatesEnum.BOX, GridStatesEnum.EMPTY]).astype(jnp.int8)

        quarter = jax.random.permutation(key, quarter)
        quarter = quarter.reshape((self.quarter_size, self.quarter_size))

        return quarter

    def place_targets_in_slice(self, grid, number_of_targets, key):
        available_indices = jnp.nonzero(grid == GridStatesEnum.EMPTY, size=grid.shape[0] * grid.shape[1], fill_value=-1)
        available_indices = jnp.stack(available_indices, axis=1)
        available_indices = jax.random.permutation(key, available_indices)

        # This is ugly, but I don't see how to achieve the same without for loop
        def f(carry, index):
            _, current_num_targets = carry

            new_carry = jax.lax.cond(
                jnp.logical_and(current_num_targets > 0, index[0] >= 0),
                lambda _grid, _curr_num_targets: (
                    _grid.at[index[0], index[1]].set(GridStatesEnum.TARGET),
                    _curr_num_targets - 1,
                ),
                lambda x, y: (x, y),
                *carry,
            )
            return new_carry, None

        final_carry, _ = jax.lax.scan(f, (grid, number_of_targets), xs=available_indices)

        return final_carry[0]

    def generate(self, key):
        box_quarter_key, target_quarter_key, permutation_3_key, number_of_boxes_key, agent_key, state_key = (
            jax.random.split(key, 6)
        )

        number_of_boxes = self.number_of_boxes_max

        if self.special:
            corners = jnp.array(
                [
                    [0, 3],
                    [3, 0],
                    [1, 2],
                    [2, 1],
                ]
            )
        else:
            corners = jnp.array(
                [
                    [0, 1],
                    [1, 0],
                    [0, 2],
                    [2, 0],
                    [1, 3],
                    [3, 1],
                    [2, 3],
                    [3, 2],
                ]
            )

        corners = jax.random.choice(permutation_3_key, corners)
        corners_left_upper = jnp.array(
            [
                [0, 0],
                [0, self.grid_size - self.quarter_size],
                [self.grid_size - self.quarter_size, 0],
                [self.grid_size - self.quarter_size, self.grid_size - self.quarter_size],
            ]
        )

        box_corner = corners_left_upper[corners[0]]
        target_corner = corners_left_upper[corners[1]]

        grid = jnp.full(self.grid_size * self.grid_size, GridStatesEnum.EMPTY).reshape(self.grid_size, self.grid_size)
        box_slice = self.generate_box_quarter(self.number_of_boxes_max, box_quarter_key)

        grid = jax.lax.dynamic_update_slice(grid, box_slice, box_corner)
        target_slice = jax.lax.dynamic_slice(grid, target_corner, (self.quarter_size, self.quarter_size))
        target_slice = self.place_targets_in_slice(target_slice, self.number_of_boxes_max, target_quarter_key)

        grid = jax.lax.dynamic_update_slice(grid, target_slice, target_corner)

        possible_agent_placements = jax.lax.dynamic_slice(grid, box_corner, (self.quarter_size, self.quarter_size))
        agent_pos, updated_grid_slice = self.place_agent(possible_agent_placements, agent_key)
        grid = jax.lax.dynamic_update_slice(grid, updated_grid_slice, box_corner)

        agent_pos = agent_pos + box_corner

        up = jnp.minimum(box_corner[0], target_corner[0])
        down = jnp.maximum(box_corner[0], target_corner[0]) + self.quarter_size
        left = jnp.minimum(box_corner[1], target_corner[1])
        right = jnp.maximum(box_corner[1], target_corner[1]) + self.quarter_size

        coords = jnp.indices((self.grid_size, self.grid_size))
        fields_allowed = jnp.logical_and(
            jnp.logical_and(coords[0] < down, coords[0] >= up), jnp.logical_and(coords[1] < right, coords[1] >= left)
        )

        state = BoxPushingState(
            key=state_key,
            grid=grid,
            agent_pos=agent_pos,
            agent_has_box=False,
            steps=0,
            number_of_boxes=number_of_boxes,
            goal=jnp.zeros_like(grid),
            reward=0.0,
            success=0,
            extras={"fields_allowed": fields_allowed},
        )

        goal = create_solved_state(state)
        state = state.replace(goal=goal.grid)

        return state

    def get_dummy_timestep(self, key):
        default_dummy_timestep = super().get_dummy_timestep(key)
        return default_dummy_timestep.replace(
            extras={"fields_allowed": jnp.zeros((self.grid_size, self.grid_size), dtype=jnp.bool)}
        )


class BoxPushingEnv:
    """JAX-based box pushing environment."""

    # TODO: I should define here a maximum and minimum number of boxes, so that every env during reset gets different number of them
    #  also, I need to add an argument that defines the number of boxes that need to be on target from start
    def __init__(
        self,
        grid_size: int = 20,
        episode_length: int = 2000,
        number_of_boxes_min: int = 3,
        number_of_boxes_max: int = 4,
        number_of_moving_boxes_max: int = 2,
        terminate_when_success: bool = False,
        dense_rewards: bool = False,
        negative_sparse: bool = True,
        level_generator: str = "default",
        quarter_size: int | None = None,
        **kwargs,
    ):
        logging.info(
            f"Initializing BoxPushingEnv with grid_size={grid_size}, episode_length={episode_length}, number_of_boxes={number_of_boxes_min}, number_of_boxes_max={number_of_boxes_max}, number_of_moving_boxes_max={number_of_moving_boxes_max}"
        )
        self.grid_size = grid_size
        self.episode_length = episode_length
        self.action_space = 6  # UP, DOWN, LEFT, RIGHT, PICK_UP, PUT_DOWN
        self.number_of_boxes_min = number_of_boxes_min
        self.number_of_boxes_max = number_of_boxes_max
        self.number_of_moving_boxes_max = number_of_moving_boxes_max
        self.terminate_when_success = terminate_when_success
        self.dense_rewards = dense_rewards
        self.negative_sparse = negative_sparse
        self.quarter_size = quarter_size or self.grid_size // 2

        if level_generator == "default":
            self.level_generator = DefaultLevelGenerator(
                grid_size, number_of_boxes_min, number_of_boxes_max, number_of_moving_boxes_max
            )
        elif level_generator == "variable":
            self.level_generator = VariableQuarterGenerator(
                grid_size,
                number_of_boxes_min,
                number_of_boxes_max,
                number_of_moving_boxes_max,
                self.quarter_size,
                special=kwargs["generator_special"],
            )
        else:
            raise ValueError("Unknown level generator selected")

    def reset(self, key: jax.Array) -> Tuple[BoxPushingState, Dict[str, Any]]:
        """Reset environment to initial state."""
        state = self.level_generator.generate(key)
        grid = state.grid

        info = {
            "truncated": jnp.bool_(False),
            "boxes_on_target": jnp.sum(grid == GridStatesEnum.BOX_ON_TARGET)
            + jnp.sum(grid == GridStatesEnum.AGENT_ON_TARGET_WITH_BOX)
            + jnp.sum(grid == GridStatesEnum.AGENT_ON_TARGET_WITH_BOX_CARRYING_BOX),
        }

        return state, info

    def step(self, state: BoxPushingState, action: int) -> Tuple[BoxPushingState, float, bool, Dict[str, Any]]:
        """Take a step in the environment."""
        chex.assert_shape(action, ())

        # Increment steps
        new_steps = state.steps + 1

        reward = 0.0
        done = False

        # Use jax.lax.switch instead of if-elif to handle traced arrays
        action_result = jax.lax.switch(
            action,
            branches=[
                lambda _: self.handle_movement(state, 0),  # Movement action 0
                lambda _: self.handle_movement(state, 1),  # Movement action 1
                lambda _: self.handle_movement(state, 2),  # Movement action 2
                lambda _: self.handle_movement(state, 3),  # Movement action 3
                lambda _: (state.agent_pos, *self._handle_pickup(state)),  # PICK_UP
                lambda _: (state.agent_pos, *self._handle_putdown(state)),  # PUT_DOWN
            ],
            operand=None,
        )

        new_pos, new_grid, new_agent_has_box = action_result

        truncated = new_steps >= self.episode_length
        # Checking if agent reaches the goal in next state (new_grid), if yes then success = 1
        reward = BoxPushingEnv.get_reward(state.grid, new_grid, state.goal).astype(jnp.float32)
        success = reward.astype(jnp.int32)
        if self.terminate_when_success:
            done = success.astype(bool)

        new_state = BoxPushingState(
            key=state.key,
            grid=new_grid,
            agent_pos=new_pos,
            agent_has_box=new_agent_has_box,
            steps=new_steps,
            number_of_boxes=state.number_of_boxes,
            goal=state.goal,
            reward=reward,
            success=success,
            extras=state.extras,
        )

        info = {
            "truncated": truncated,
            "boxes_on_target": jnp.sum(new_grid == GridStatesEnum.BOX_ON_TARGET)
            + jnp.sum(new_grid == GridStatesEnum.AGENT_ON_TARGET_WITH_BOX)
            + jnp.sum(new_grid == GridStatesEnum.AGENT_ON_TARGET_WITH_BOX_CARRYING_BOX),
        }

        return new_state, reward, done, info

    def handle_movement(self, state: BoxPushingState, action: int) -> Tuple[jax.Array, bool]:
        row, col = state.agent_pos[0], state.agent_pos[1]
        grid = state.grid
        dr, dc = ACTIONS[action]
        new_row = row + dr
        new_col = col + dc

        # Check bounds and collision
        valid_move = (
            (new_row >= 0) & (new_row < self.grid_size) & (new_col >= 0) & (new_col < self.grid_size)
            # ((grid[new_row, new_col] == GridStatesEnum.EMPTY) | (grid[new_row, new_col] == GridStatesEnum.TARGET) | (grid[new_row, new_col] == GridStatesEnum.BOX))
        )

        # Use jax.lax.cond instead of if statement to handle traced arrays
        def move_valid():
            # Check if agent was on box or target or box on target before clearing
            grid_after_clear = jax.lax.switch(
                jnp.array(
                    [
                        grid[row, col] == GridStatesEnum.AGENT_ON_BOX,
                        grid[row, col] == GridStatesEnum.AGENT_ON_TARGET,
                        grid[row, col] == GridStatesEnum.AGENT_ON_TARGET_WITH_BOX,
                        grid[row, col] == GridStatesEnum.AGENT_ON_TARGET_WITH_BOX_CARRYING_BOX,
                        grid[row, col] == GridStatesEnum.AGENT_ON_TARGET_CARRYING_BOX,
                        grid[row, col] == GridStatesEnum.AGENT_ON_BOX_CARRYING_BOX,
                        grid[row, col] == GridStatesEnum.AGENT,
                        grid[row, col] == GridStatesEnum.AGENT_CARRYING_BOX,
                    ]
                )
                .astype(jnp.int8)
                .argmax(),
                [
                    lambda: grid.at[row, col].set(GridStatesEnum.BOX),  # Leave box if agent was on box
                    lambda: grid.at[row, col].set(GridStatesEnum.TARGET),  # Leave target if agent was on target
                    lambda: grid.at[row, col].set(
                        GridStatesEnum.BOX_ON_TARGET
                    ),  # Leave box on target if agent was on box on target
                    lambda: grid.at[row, col].set(
                        GridStatesEnum.BOX_ON_TARGET
                    ),  # Leave box on target if agent was on box on target
                    lambda: grid.at[row, col].set(GridStatesEnum.TARGET),  # Leave target if agent was on target
                    lambda: grid.at[row, col].set(
                        GridStatesEnum.BOX
                    ),  # Leave box on target if agent was on box on target
                    lambda: grid.at[row, col].set(GridStatesEnum.EMPTY),  # Clear if agent was just on empty cell
                    lambda: grid.at[row, col].set(GridStatesEnum.EMPTY),  # Clear if agent was just on empty cell
                ],
            )

            # Check if agent is now on box, target, or empty cell
            new_grid = jax.lax.cond(
                state.agent_has_box,
                lambda: jax.lax.switch(
                    jnp.array(
                        [
                            grid_after_clear[new_row, new_col] == GridStatesEnum.BOX,
                            grid_after_clear[new_row, new_col] == GridStatesEnum.TARGET,
                            grid_after_clear[new_row, new_col] == GridStatesEnum.BOX_ON_TARGET,
                            grid_after_clear[new_row, new_col] == GridStatesEnum.EMPTY,
                        ]
                    )
                    .astype(jnp.int8)
                    .argmax(),
                    [
                        lambda: grid_after_clear.at[new_row, new_col].set(
                            GridStatesEnum.AGENT_ON_BOX_CARRYING_BOX
                        ),  # Agent on box carrying box
                        lambda: grid_after_clear.at[new_row, new_col].set(
                            GridStatesEnum.AGENT_ON_TARGET_CARRYING_BOX
                        ),  # Agent on target carrying box
                        lambda: grid_after_clear.at[new_row, new_col].set(
                            GridStatesEnum.AGENT_ON_TARGET_WITH_BOX_CARRYING_BOX
                        ),  # Agent on box on target carrying box
                        lambda: grid_after_clear.at[new_row, new_col].set(
                            GridStatesEnum.AGENT_CARRYING_BOX
                        ),  # Agent on empty cell carrying box
                    ],
                ),
                lambda: jax.lax.switch(
                    jnp.array(
                        [
                            grid_after_clear[new_row, new_col] == GridStatesEnum.BOX,
                            grid_after_clear[new_row, new_col] == GridStatesEnum.TARGET,
                            grid_after_clear[new_row, new_col] == GridStatesEnum.BOX_ON_TARGET,
                            grid_after_clear[new_row, new_col] == GridStatesEnum.EMPTY,
                        ]
                    )
                    .astype(jnp.int8)
                    .argmax(),
                    [
                        lambda: grid_after_clear.at[new_row, new_col].set(GridStatesEnum.AGENT_ON_BOX),  # Agent on box
                        lambda: grid_after_clear.at[new_row, new_col].set(
                            GridStatesEnum.AGENT_ON_TARGET
                        ),  # Agent on target
                        lambda: grid_after_clear.at[new_row, new_col].set(
                            GridStatesEnum.AGENT_ON_TARGET_WITH_BOX
                        ),  # Agent on box on target
                        lambda: grid_after_clear.at[new_row, new_col].set(GridStatesEnum.AGENT),  # Agent on empty cell
                    ],
                ),
            )
            return jnp.array([new_row, new_col]), new_grid, state.agent_has_box

        def move_invalid():
            return state.agent_pos, grid, state.agent_has_box

        new_pos, new_grid, new_agent_has_box = jax.lax.cond(valid_move, move_valid, move_invalid)

        return new_pos, new_grid, new_agent_has_box

    @staticmethod
    @jax.jit
    def get_reward(
        old_grid: jax.Array,
        new_grid: jax.Array,
        goal_grid: jax.Array,
    ) -> jax.Array:
        solved = jnp.all(_REMOVE_AGENT_ARRAY[new_grid] == _REMOVE_AGENT_ARRAY[goal_grid]).astype(jnp.float32)
        return solved

    def _handle_pickup(self, state: BoxPushingState) -> Tuple[jax.Array, bool]:
        """Handle pickup action using PICK_UP_DICT mapping (JAX-friendly)."""

        row, col = state.agent_pos[0], state.agent_pos[1]
        current_cell = state.grid[row, col]

        # prepare jax arrays of keys and values from the mapping
        keys = jnp.array(list(PICK_UP_DICT.keys()), dtype=state.grid.dtype)
        vals = jnp.array(list(PICK_UP_DICT.values()), dtype=state.grid.dtype)

        # boolean mask of which key (if any) matches current_cell
        matches = keys == current_cell
        any_match = jnp.any(matches)

        def pickup_valid():
            # index of the (first) matching key
            idx = jnp.argmax(matches)
            new_state_val = vals[idx]
            new_grid = state.grid.at[row, col].set(new_state_val)
            return new_grid, True

        def pickup_invalid():
            return state.grid, state.agent_has_box

        new_grid, new_agent_has_box = jax.lax.cond(any_match, pickup_valid, pickup_invalid)
        return new_grid, new_agent_has_box

    def _handle_putdown(self, state: BoxPushingState) -> Tuple[jax.Array, bool]:
        """Handle putdown action using PUT_DOWN_DICT mapping (JAX-friendly)."""

        row, col = state.agent_pos[0], state.agent_pos[1]
        current_cell = state.grid[row, col]

        # prepare jax arrays of keys and values from the mapping
        keys = jnp.array(list(PUT_DOWN_DICT.keys()), dtype=state.grid.dtype)
        vals = jnp.array(list(PUT_DOWN_DICT.values()), dtype=state.grid.dtype)

        # boolean mask of which key (if any) matches current_cell
        matches = keys == current_cell
        any_match = jnp.any(matches)

        def putdown_valid():
            idx = jnp.argmax(matches)
            new_state_val = vals[idx]
            new_grid = state.grid.at[row, col].set(new_state_val)
            return new_grid, False

        def putdown_invalid():
            return state.grid, state.agent_has_box

        new_grid, new_agent_has_box = jax.lax.cond(any_match, putdown_valid, putdown_invalid)
        return new_grid, new_agent_has_box

    def play_game(self, key: jax.Array):
        """Interactive game loop using input() for controls."""

        # Initialize the environment
        state, _ = self.reset(key)
        done = False
        info = {}
        total_reward = 0
        reward = 0

        print("=== Box Pushing Game ===")
        print("Controls: w(up), s(down), a(left), d(right), e(pickup), r(drop)")
        print("Goal: Move boxes to target cells (marked with 'T')")
        print("Press 'q' to quit\n")

        while True:
            # Display current state
            self._display_state(state)
            no_targets = remove_targets(state.grid)
            print(no_targets)
            print(f"Steps: {state.steps}, Return: {total_reward}, Reward: {reward}")
            print(f"Info: {info}, Done: {done}")

            # Get user input
            action = None
            while action is None:
                try:
                    user_input = input("Enter action (w/s/a/d/e/r/q/g): ").lower().strip()
                    if user_input == "w":
                        action = 0  # Up
                    elif user_input == "s":
                        action = 1  # Down
                    elif user_input == "a":
                        action = 2  # Left
                    elif user_input == "d":
                        action = 3  # Right
                    elif user_input == "e":
                        action = 4  # Pickup
                    elif user_input == "r":
                        action = 5  # Drop
                    elif user_input == "q":
                        print("Game ended by user.")
                        return
                    elif user_input == "g":
                        print("Game restarted by user.")
                        action = "restart"
                    else:
                        print("Invalid input. Use w/s/a/d/e/r/q/g")
                except (EOFError, KeyboardInterrupt):
                    print("\nGame ended by user.")
                    return

            # Take action
            if action == "restart":
                state, info = self.reset(state.key)
            else:
                state, reward, done, info = self.step(state, action)
                total_reward += reward

    def _display_state(self, state: BoxPushingState):
        """Display the current game state in ASCII."""
        print("\n" + "CURRENT STATE".center(self.grid_size * 2 + 1, "="))
        for row in range(self.grid_size):
            print("|", end="")
            for col in range(self.grid_size):
                cell_value = state.grid[row, col]
                print(f"{cell_value:2}", end="")
            print("|")
        print("=" * (self.grid_size * 2 + 1))
        
        # Also display goal state for ProgressiveBoxEnv
        if hasattr(self, '_create_goal_state'):
            print("GOAL STATE".center(self.grid_size * 2 + 1, "="))
            for row in range(self.grid_size):
                print("|", end="")
                for col in range(self.grid_size):
                    cell_value = state.goal[row, col]
                    print(f"{cell_value:2}", end="")
                print("|")
            print("=" * (self.grid_size * 2 + 1))

    def get_dummy_timestep(self, key):
        return self.level_generator.get_dummy_timestep(key)

    @staticmethod
    def animate(ax, timesteps, frame, img_prefix="assets"):
        ax.clear()
        grid_state = timesteps.grid[0, frame]
        action = timesteps.action[0, frame]
        reward = timesteps.reward[0, frame]

        # Create color mapping for grid states
        imgs = {
            int(GridStatesEnum.EMPTY): "floor.png",  # EMPTY
            int(GridStatesEnum.BOX): "box.png",  # BOX
            int(GridStatesEnum.TARGET): "box_target.png",  # TARGET
            int(GridStatesEnum.AGENT): "agent.png",  # AGENT
            int(GridStatesEnum.AGENT_CARRYING_BOX): "agent_carrying_box.png",  # AGENT_CARRYING_BOX
            int(GridStatesEnum.AGENT_ON_BOX): "agent_on_box.png",  # AGENT_ON_BOX
            int(GridStatesEnum.AGENT_ON_TARGET): "agent_on_target.png",  # AGENT_ON_TARGET
            int(GridStatesEnum.AGENT_ON_TARGET_CARRYING_BOX): "agent_on_target_carrying_box.png",  # noqa: E501 AGENT_ON_TARGET_CARRYING_BOX
            int(GridStatesEnum.AGENT_ON_TARGET_WITH_BOX): "agent_on_target_with_box.png",  # AGENT_ON_TARGET_WITH_BOX
            int(GridStatesEnum.AGENT_ON_TARGET_WITH_BOX_CARRYING_BOX): "agent_on_target_with_box_carrying_box.png",  # noqa: E501 AGENT_ON_TARGET_WITH_BOX_CARRYING_BOX
            int(GridStatesEnum.BOX_ON_TARGET): "box_on_target.png",  # BOX_ON_TARGET
            int(GridStatesEnum.AGENT_ON_BOX_CARRYING_BOX): "agent_on_box_carrying_box.png",  # AGENT_ON_BOX_CARRYING_BOX
        }

        # Plot grid
        for i in range(grid_state.shape[0]):
            for j in range(grid_state.shape[1]):
                img_name = imgs[int(grid_state[i, j])]
                img_path = os.path.join(img_prefix, img_name)
                img = matplotlib.image.imread(img_path)
                ax.imshow(img, extent=[i + 1, i, j + 1, j])

        ax.set_xlim(0, grid_state.shape[1])
        ax.set_ylim(0, grid_state.shape[0])
        ax.set_title(f"Step {frame} | Action: {action} | Reward: {reward:.2f}")
        ax.set_aspect("equal")
        ax.invert_yaxis()


class Wrapper(BoxPushingEnv):
    def __init__(self, env: BoxPushingEnv):
        self._env = env
        # Copy attributes from wrapped environment
        for attr in [
            "grid_size",
            "episode_length",
            "number_of_boxes_min",
            "number_of_boxes_max",
            "number_of_moving_boxes_max",
            "action_space",
            "level_generator",
        ]:
            if hasattr(env, attr):
                setattr(self, attr, getattr(env, attr))

    def reset(self, key: jax.Array) -> Tuple[BoxPushingState, Dict[str, Any]]:
        return self._env.reset(key)

    def step(self, state: BoxPushingState, action: int) -> Tuple[BoxPushingState, float, bool, Dict[str, Any]]:
        return self._env.step(state, action)


class AutoResetWrapper(Wrapper):
    def __init__(self, env: BoxPushingEnv):
        super().__init__(env)

    def reset_function(self, key):
        state, info = self._env.reset(key)
        extras_new = {**state.extras, "reset": jnp.bool_(False)}
        state = state.replace(extras=extras_new)
        return state, info

    def reset(self, key):
        state, info = self.reset_function(key)
        return state, info

    def step(self, state: BoxPushingState, action: int) -> Tuple[BoxPushingState, float, bool, Dict[str, Any]]:
        state, reward, done, info = self._env.step(state, action)
        key_new, _ = jax.random.split(state.key, 2)

        def reset_fn(key):
            reset_state, reset_info = self.reset_function(key)
            return reset_state, jnp.array(0.0).astype(jnp.float32), False, reset_info

        state, reward, done, info = jax.lax.cond(
            state.extras["reset"], lambda: reset_fn(key_new), lambda: (state, reward, done, info)
        )
        reset = jnp.logical_or(info["truncated"], done)
        extras_new = {**state.extras, "reset": reset}
        state = state.replace(extras=extras_new)
        return state, reward, done, info

    def get_dummy_timestep(self, key):
        default_dummy_timestep = super().get_dummy_timestep(key)
        return default_dummy_timestep.replace(extras={**default_dummy_timestep.extras, "reset": jnp.bool_(False)})


class SymmetryFilter(Wrapper):
    def __init__(self, env: BoxPushingEnv, axis="horizontal"):
        assert env.grid_size % 2 == 0  # For clarity and convenience
        self.axis = axis
        super().__init__(env)

    def check_symmetry_crossing(self, old_state: BoxPushingState, new_state: BoxPushingState):
        middle = self._env.grid_size // 2

        if self.axis == "horizontal":
            old_pos = old_state.agent_pos[0]
            new_pos = new_state.agent_pos[0]
        else:
            old_pos = old_state.agent_pos[1]
            new_pos = new_state.agent_pos[1]

        # If old_pos and new_pos are on different sides of the middle it means we've crossed the boundry,
        # and so we reset the environment
        return jnp.logical_xor(old_pos < middle, new_pos < middle)

    def step(self, state: BoxPushingState, action: int) -> Tuple[BoxPushingState, float, bool, Dict[str, Any]]:
        new_state, reward, done, info = self._env.step(state, action)
        is_truncated = jnp.logical_or(info["truncated"], self.check_symmetry_crossing(state, new_state))

        new_info = {**info, "truncated": is_truncated}

        return new_state, reward, done, new_info


class QuarterFilter(Wrapper):
    def __init__(self, env: BoxPushingEnv):
        assert env.grid_size % 2 == 0  # For clarity and convenience
        super().__init__(env)

    def check_wrong_quarter_crossing(self, new_state: BoxPushingState):
        fields_allowed = new_state.extras["fields_allowed"]
        agent_row, agent_col = new_state.agent_pos[0], new_state.agent_pos[1]

        return jnp.logical_not(fields_allowed[agent_row, agent_col])

    def step(self, state: BoxPushingState, action: int) -> Tuple[BoxPushingState, float, bool, Dict[str, Any]]:
        new_state, reward, done, info = self._env.step(state, action)
        is_truncated = jnp.logical_or(info["truncated"], self.check_wrong_quarter_crossing(new_state))

        new_info = {**info, "truncated": is_truncated}

        return new_state, reward, done, new_info


def wrap_for_training(config, env):
    if config.exp.filtering in ["horizontal", "vertical"]:
        env = SymmetryFilter(env, axis=config.exp.filtering)
    elif config.exp.filtering == "quarter":
        env = QuarterFilter(env)
    elif config.exp.filtering is None:
        pass
    else:
        raise ValueError(f"Unknown filtering type: {config.exp.filtering}")

    env = AutoResetWrapper(env)

    return env


def wrap_for_eval(env):
    env = AutoResetWrapper(env)

    return env


class ProgressiveBoxEnv(BoxPushingEnv):
    """Box pushing environment where only one box is visible at a time.
    
    When the current box is placed on a target, a new box spawns at a random location
    until all targets are filled.
    """
    
    def reset(self, key: jax.Array) -> Tuple[BoxPushingState, Dict[str, Any]]:
        """Reset environment with only one box visible."""
        state = self.level_generator.generate(key)
        
        total_targets = jnp.sum((state.grid == GridStatesEnum.TARGET) | 
                               (state.grid == GridStatesEnum.BOX_ON_TARGET) |
                               (state.grid == GridStatesEnum.AGENT_ON_TARGET_WITH_BOX))
        
        new_grid = jnp.where(state.grid == GridStatesEnum.BOX, GridStatesEnum.EMPTY, state.grid)
        new_grid = jnp.where(new_grid == GridStatesEnum.AGENT_ON_TARGET_WITH_BOX, GridStatesEnum.AGENT_ON_TARGET, new_grid)
        
        key, spawn_key = jax.random.split(key)
        new_grid = self._spawn_box(new_grid, spawn_key)
        
        state = state.replace(
            grid=new_grid,
            number_of_boxes=jnp.array(1),
            agent_has_box=jnp.array(False)
        )
        
        goal = self._create_goal_state(new_grid, total_targets)
        state = state.replace(goal=goal)
        
        info = {
            'boxes_on_target': jnp.sum(new_grid == GridStatesEnum.BOX_ON_TARGET)
        }
        
        return state, info
    
    def step(self, state: BoxPushingState, action: int) -> Tuple[BoxPushingState, float, bool, Dict[str, Any]]:
        new_state, reward, done, info = super().step(state, action)
        
        boxes_on_target_before = jnp.sum(state.grid == GridStatesEnum.BOX_ON_TARGET) + jnp.sum(state.grid == GridStatesEnum.AGENT_ON_TARGET_WITH_BOX)
        boxes_on_target_after = jnp.sum(new_state.grid == GridStatesEnum.BOX_ON_TARGET) + jnp.sum(new_state.grid == GridStatesEnum.AGENT_ON_TARGET_WITH_BOX)
        
        box_just_solved = boxes_on_target_after > boxes_on_target_before
        
        empty_targets = jnp.sum(new_state.grid == GridStatesEnum.TARGET) + jnp.sum(new_state.grid == GridStatesEnum.AGENT_ON_TARGET)
        
        def spawn_new_box():
            spawn_key = jax.random.split(new_state.key)[0]
            new_grid = self._spawn_box(new_state.grid, spawn_key)
            return new_state.replace(grid=new_grid, number_of_boxes=new_state.number_of_boxes + 1)
        
        def keep_current():
            return new_state
        
        new_state = jax.lax.cond(
            box_just_solved & (empty_targets > 0),
            spawn_new_box,
            keep_current
        )
        
        info['boxes_on_target'] = jnp.sum(new_state.grid == GridStatesEnum.BOX_ON_TARGET) + jnp.sum(new_state.grid == GridStatesEnum.AGENT_ON_TARGET_WITH_BOX)
        
        return new_state, reward, done, info
    
    def _spawn_box(self, grid: jax.Array, key: jax.Array) -> jax.Array:
        """Spawn a box at a random empty location."""
        empty_mask = (grid == GridStatesEnum.EMPTY)
        empty_indices = jnp.where(empty_mask, size=self.grid_size * self.grid_size, fill_value=-1)[0]
        
        num_empty = jnp.sum(empty_mask)
        
        random_idx = jax.random.randint(key, (), 0, num_empty)
        selected_flat_idx = empty_indices[random_idx]
        
        row = selected_flat_idx // self.grid_size
        col = selected_flat_idx % self.grid_size
        
        new_grid = grid.at[row, col].set(GridStatesEnum.BOX)
        
        return new_grid
    
    def _create_goal_state(self, grid: jax.Array, total_targets: jax.Array) -> jax.Array:
        """Create goal state with all targets filled (same as original env)."""
        goal_grid = jnp.where(grid == GridStatesEnum.TARGET, GridStatesEnum.BOX_ON_TARGET, grid)
        goal_grid = jnp.where(goal_grid == GridStatesEnum.AGENT_ON_TARGET, GridStatesEnum.AGENT_ON_TARGET_WITH_BOX, goal_grid)
        return goal_grid
    
    def _is_goal_reached(self, grid: jax.Array, number_of_boxes: int) -> bool:
        """Check if all targets are filled (progressive environment goal)."""
        empty_targets = jnp.sum(grid == GridStatesEnum.TARGET) + jnp.sum(grid == GridStatesEnum.AGENT_ON_TARGET)
        return empty_targets == 0


if __name__ == "__main__":
<<<<<<< HEAD
    # Test the progressive environment
    env = ProgressiveBoxEnv(grid_size=6, number_of_boxes_max=3, number_of_boxes_min=3, number_of_moving_boxes_max=2, level_generator='quarter', generator_mirroring=False)
=======
    env = BoxPushingEnv(
        grid_size=6,
        number_of_boxes_max=1,
        number_of_boxes_min=1,
        number_of_moving_boxes_max=1,
        level_generator="variable",
        generator_special=False,
        dense_rewards=False,
        terminate_when_success=True,
        episode_length=10,
        quarter_size=1,
    )
    env = QuarterFilter(env)
    env = AutoResetWrapper(env)
>>>>>>> 15727ff9
    key = jax.random.PRNGKey(0)
    env.play_game(key)<|MERGE_RESOLUTION|>--- conflicted
+++ resolved
@@ -175,8 +175,6 @@
     state = state.replace(grid=state.grid.at[agent_row, agent_col].set(new_cell_value), agent_has_box=jnp.array(False))
     return state
 
-<<<<<<< HEAD
-=======
 
 def find_agent_position(grid) -> jnp.array:
     actor_states = jnp.isin(
@@ -198,7 +196,6 @@
     return jnp.array([row_idx, col_idx])
 
 
->>>>>>> 15727ff9
 class DefaultLevelGenerator:
     def __init__(self, grid_size, number_of_boxes_min, number_of_boxes_max, number_of_moving_boxes_max):
         self.grid_size = grid_size
@@ -1084,10 +1081,6 @@
 
 
 if __name__ == "__main__":
-<<<<<<< HEAD
-    # Test the progressive environment
-    env = ProgressiveBoxEnv(grid_size=6, number_of_boxes_max=3, number_of_boxes_min=3, number_of_moving_boxes_max=2, level_generator='quarter', generator_mirroring=False)
-=======
     env = BoxPushingEnv(
         grid_size=6,
         number_of_boxes_max=1,
@@ -1102,6 +1095,5 @@
     )
     env = QuarterFilter(env)
     env = AutoResetWrapper(env)
->>>>>>> 15727ff9
     key = jax.random.PRNGKey(0)
     env.play_game(key)