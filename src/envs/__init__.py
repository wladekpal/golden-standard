--- conflicted
+++ resolved
@@ -11,7 +11,6 @@
 class DummyEnv:
     x: int = 5
 
-<<<<<<< HEAD
 @dataclass
 class ProgressiveBoxConfig:
     grid_size: int = 5
@@ -23,8 +22,6 @@
     dense_rewards: bool = False
     level_generator: str = 'default'
     generator_mirroring: bool = False
-=======
->>>>>>> a9fbc2c2
 
 legal_envs = Union[
     Annotated[BoxPushingConfig, tyro.conf.subcommand(name="box_pushing")],
